--- conflicted
+++ resolved
@@ -18,13 +18,9 @@
 use core::ops::Mul;
 use rand_core::{CryptoRng, RngCore};
 
-<<<<<<< HEAD
 use crate::path_oram::{
     details::ct_insert, meta_is_vacant, meta_leaf_num, meta_set_vacant, BranchCheckout, MetaSize,
 };
-=======
-use crate::path_oram::{meta_is_vacant, meta_leaf_num, BranchCheckout, MetaSize};
->>>>>>> 0ea14b88
 
 // FLOOR_INDEX corresponds to ⊥ from the Circuit ORAM paper, and is treated
 // similarly as one might a null value.
@@ -503,7 +499,7 @@
     //need one more for stash.
     let meta_len = branch.meta.len();
 
-    let deepest_meta = prepare_deepest::<ValueSize, Z>(&stash_meta, &branch.meta, branch.leaf);
+    let deepest_meta = prepare_deepest::<ValueSize, Z>(stash_meta, &branch.meta, branch.leaf);
     let target_meta = prepare_target::<ValueSize, Z>(&deepest_meta, &branch.meta);
 
     // Initializing the held data and held meta with some default values.
@@ -580,7 +576,7 @@
 
         ct_insert(
             held_elem_is_not_vacant_and_bucket_num_is_at_dest,
-            &mut temp_to_write_data,
+            &temp_to_write_data,
             &mut temp_to_write_meta,
             bucket_data,
             bucket_meta,
