--- conflicted
+++ resolved
@@ -345,115 +345,6 @@
         });
     }
 
-<<<<<<< HEAD
-    // Run the analysis oram tests similar to CircuitOram section 5. Warm up with
-    // 2^10 accesses, then run for 2^20 accesses cycling through all N logical
-    // addresses. N=2^10. This choice is arbitrary because stash size should not
-    // depend on N. Measure the number of times that the stash is above any
-    // given size.
-    #[test]
-    #[cfg(not(debug_assertions))]
-    fn analysis_path_oram_z4_8192() {
-        const STASH_SIZE: usize = 32;
-        run_with_several_seeds(|rng| {
-            let base: u64 = 2;
-            let num_rounds: u64 = base.pow(30);
-            let mut maker = rng_maker(rng);
-            let mut rng = maker();
-            let mut oram = PathORAM4096Z4Creator::<RngType, HeapORAMStorageCreator>::create(
-                base.pow(10),
-                STASH_SIZE,
-                &mut maker,
-            );
-            let stash_stats = testing::measure_oram_stash_size_distribution(
-                base.pow(10).try_into().unwrap(),
-                num_rounds.try_into().unwrap(),
-                &mut oram,
-                &mut rng,
-            );
-            let mut x_axis: vec::Vec<f64> = vec::Vec::new();
-            let mut y_axis: vec::Vec<f64> = vec::Vec::new();
-            std::eprintln!("key: {}, has_value: {}", 0, stash_stats.get(&0).unwrap());
-            for stash_count in 1..STASH_SIZE {
-                if let Some(stash_count_probability) = stash_stats.get(&stash_count) {
-                    std::eprintln!(
-                        "key: {}, has_value: {}",
-                        stash_count,
-                        stash_count_probability
-                    );
-                    y_axis.push((num_rounds as f64 / *stash_count_probability as f64).log2());
-                    x_axis.push(stash_count as f64);
-                } else {
-                    std::eprintln!("Key: {}, has no value", stash_count);
-                }
-            }
-
-            let correlation = rgsl::statistics::correlation(&x_axis, 1, &y_axis, 1, x_axis.len());
-            std::eprintln!("Correlation: {}", correlation);
-            assert!(correlation > 0.9);
-        });
-    }
-
-    // Test for stash performance independence for changing N (Oram size) without
-    // changing number of calls.
-    #[test]
-    #[cfg(not(debug_assertions))]
-    fn test_oram_n_independence() {
-        const STASH_SIZE: usize = 32;
-        const BASE: u64 = 2;
-        const NUM_ROUNDS: u64 = BASE.pow(20);
-
-        run_with_several_seeds(|rng| {
-            let mut statistics_agregate = BTreeMap::<u32, BTreeMap<usize, usize>>::default();
-            let mut maker = rng_maker(rng);
-            for oram_power in (10..24).step_by(2) {
-                let mut rng = maker();
-                let mut oram = PathORAM4096Z4Creator::<RngType, HeapORAMStorageCreator>::create(
-                    BASE.pow(oram_power),
-                    STASH_SIZE,
-                    &mut maker,
-                );
-                let stash_stats = testing::measure_oram_stash_size_distribution(
-                    BASE.pow(10).try_into().unwrap(),
-                    NUM_ROUNDS.try_into().unwrap(),
-                    &mut oram,
-                    &mut rng,
-                );
-                statistics_agregate.insert(oram_power, stash_stats);
-            }
-            for stash_num in 1..6 {
-                let mut probability_of_stash_size = vec::Vec::new();
-                for stash_stats in &statistics_agregate {
-                    if let Some(stash_count) = stash_stats.1.get(&stash_num) {
-                        std::eprintln!(
-                            "key: {}, has_value: {}, for oram_power: {}",
-                            stash_num,
-                            stash_count,
-                            stash_stats.0
-                        );
-                        let stash_count_probability =
-                            (NUM_ROUNDS as f64 / *stash_count as f64).log2();
-                        probability_of_stash_size.push(stash_count_probability);
-                    } else {
-                        std::eprintln!(
-                            "Key: {}, has no value for oram_power: {}",
-                            stash_num,
-                            stash_stats.0
-                        );
-                    }
-                }
-                let data_variance = rgsl::statistics::variance(
-                    &probability_of_stash_size,
-                    1,
-                    probability_of_stash_size.len(),
-                );
-                assert!(data_variance < 0.05);
-            }
-        });
-    }
-
-=======
->>>>>>> 7ac6a03e
     // Run the exercise oram tests for 50,000 rounds in 32768 sized z4 oram
     #[test]
     #[cfg(not(debug_assertions))]
