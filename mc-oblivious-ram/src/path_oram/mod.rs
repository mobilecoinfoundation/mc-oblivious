--- conflicted
+++ resolved
@@ -638,9 +638,6 @@
                 branch.ct_insert(1.into(), &stash_data[idx], &mut stash_meta[idx]);
             }
         }
-<<<<<<< HEAD
-        fn get_branches_to_evict(&self, _: u64, _: u32, _: u64, _: &mut [u64]) {}
-=======
         fn get_branches_to_evict(
             &mut self,
             _: u64,
@@ -659,7 +656,6 @@
         fn get_max_number_of_branches_to_evict(&self) -> usize {
             self.num_elements_to_evict
         }
->>>>>>> 0627843e
     }
     impl<RngType> PathOramEvict<RngType>
     where
@@ -703,10 +699,6 @@
         Prod<Z, ValueSize>: ArrayLength<u8> + PartialDiv<U8>,
         Prod<Z, MetaSize>: ArrayLength<u8> + PartialDiv<U8>,
     {
-<<<<<<< HEAD
-        fn get_branches_to_evict(&self, _: u64, _: u32, _: u64, _: &mut [u64]) {}
-        #[allow(dead_code)]
-=======
         fn get_branches_to_evict(
             &mut self,
             iteration: u64,
@@ -734,7 +726,6 @@
             }
         }
 
->>>>>>> 0627843e
         fn evict_from_stash_to_branch(
             &self,
             stash_data: &mut [A64Bytes<ValueSize>],
@@ -1066,7 +1057,6 @@
         Prod<Z, ValueSize>: ArrayLength<u8> + PartialDiv<U8>,
         Prod<Z, MetaSize>: ArrayLength<u8> + PartialDiv<U8>,
     {
-        fn get_branches_to_evict(&self, _: u64, _: u32, _: u64, _: &mut [u64]) {}
         fn evict_from_stash_to_branch(
             &self,
             stash_data: &mut [A64Bytes<ValueSize>],
@@ -1215,5 +1205,19 @@
                 );
             }
         }
+
+        fn get_max_number_of_branches_to_evict(&self) -> usize {
+        todo!()
+    }
+
+        fn get_branches_to_evict(
+            &mut self,
+            iteration: u64,
+            tree_height: u32,
+            tree_size: u64,
+            out_branches_to_evict: &mut [u64],
+        ) {
+        todo!()
+    }
     }
 }