--- conflicted
+++ resolved
@@ -785,12 +785,8 @@
         fn prepare_deepest<ValueSize, Z>(
             deepest_meta: &mut [usize],
             stash_meta: &mut [A8Bytes<MetaSize>],
-<<<<<<< HEAD
-            branch: &BranchCheckout<ValueSize, Z>,
-=======
             branch_meta: &Vec<A8Bytes<Prod<Z, MetaSize>>>,
             leaf: u64,
->>>>>>> 53d3e49f
         ) where
             ValueSize: ArrayLength<u8> + PartialDiv<U8> + PartialDiv<U64>,
             Z: Unsigned + Mul<ValueSize> + Mul<MetaSize>,
@@ -798,13 +794,8 @@
             Prod<Z, MetaSize>: ArrayLength<u8> + PartialDiv<U8>,
         {
             //Need one extra for the stash.
-<<<<<<< HEAD
-            debug_assert!(deepest_meta.len() == (branch.meta.len() + 1));
-            let data_len = branch.meta.len();
-=======
             debug_assert!(deepest_meta.len() == (branch_meta.len() + 1));
             let meta_len = branch_meta.len();
->>>>>>> 53d3e49f
             //for each level, the goal should represent the lowest in the branch that any
             // element seen so far can go
             let mut goal: usize = FLOOR_INDEX;
@@ -814,29 +805,16 @@
             //Iterate over the stash to find the element that can go deepest.
             for stash_elem in stash_meta {
                 let elem_destination: usize =
-<<<<<<< HEAD
-                    branch.lowest_height_legal_index(*meta_leaf_num(stash_elem));
-=======
                     BranchCheckout::<ValueSize, Z>::lowest_height_legal_index_impl(
                         *meta_leaf_num(&stash_elem),
                         leaf,
                         meta_len,
                     );
->>>>>>> 53d3e49f
                 let elem_destination_64: u64 = u64::try_from(elem_destination).unwrap();
                 //lower is closer to the leaf.
                 let is_elem_deeper = elem_destination_64.ct_lt(&u64::try_from(goal).unwrap())
                     & !meta_is_vacant(stash_elem);
                 goal.cmov(is_elem_deeper, &elem_destination);
-<<<<<<< HEAD
-                src.cmov(is_elem_deeper, &data_len);
-            }
-            //Iterate over the branch from root to leaf to find the element that can go the
-            // deepest. Noting that 0 is the leaf.
-            for bucket_num in (0..data_len).rev() {
-                let bucket_num_64 = u64::try_from(bucket_num).unwrap();
-                let bucket_meta: &[A8Bytes<MetaSize>] = branch.meta[bucket_num].as_aligned_chunks();
-=======
                 src.cmov(is_elem_deeper, &meta_len);
             }
             //Iterate over the branch from root to leaf to find the element that can go the
@@ -844,7 +822,6 @@
             for bucket_num in (0..meta_len).rev() {
                 let bucket_num_64 = u64::try_from(bucket_num).unwrap();
                 let bucket_meta: &[A8Bytes<MetaSize>] = branch_meta[bucket_num].as_aligned_chunks();
->>>>>>> 53d3e49f
                 for idx in 0..bucket_meta.len() {
                     let src_meta: &A8Bytes<MetaSize> = &bucket_meta[idx];
                     //We should take the src and insert into deepest if our current bucket num is
@@ -854,15 +831,11 @@
                     deepest_meta[bucket_num].cmov(should_take_src_for_deepest, &src);
 
                     let elem_destination: usize =
-<<<<<<< HEAD
-                        branch.lowest_height_legal_index(*meta_leaf_num(src_meta));
-=======
                         BranchCheckout::<ValueSize, Z>::lowest_height_legal_index_impl(
                             *meta_leaf_num(&src_meta),
                             leaf,
                             meta_len,
                         );
->>>>>>> 53d3e49f
                     let elem_destination_64: u64 = u64::try_from(elem_destination).unwrap();
                     //This element is only taken if it can go deeper than the current level and is
                     // deeper than the currently held element.
@@ -882,11 +855,7 @@
         fn prepare_target<ValueSize, Z>(
             target_meta: &mut [usize],
             deepest_meta: &mut [usize],
-<<<<<<< HEAD
-            branch: &BranchCheckout<ValueSize, Z>,
-=======
             branch_meta: &Vec<A8Bytes<Prod<Z, MetaSize>>>,
->>>>>>> 53d3e49f
         ) where
             ValueSize: ArrayLength<u8> + PartialDiv<U8> + PartialDiv<U64>,
             Z: Unsigned + Mul<ValueSize> + Mul<MetaSize>,
@@ -894,11 +863,7 @@
             Prod<Z, MetaSize>: ArrayLength<u8> + PartialDiv<U8>,
         {
             //Need 1 more for stash.
-<<<<<<< HEAD
-            debug_assert!(deepest_meta.len() == (branch.meta.len() + 1));
-=======
             debug_assert!(deepest_meta.len() == (branch_meta.len() + 1));
->>>>>>> 53d3e49f
             debug_assert!(target_meta.len() == deepest_meta.len());
             // dest is the last found location which has a vacancy that an element can be
             // placed into, Floor_index means there is no vacancy found.
@@ -908,15 +873,9 @@
             let mut src: usize = FLOOR_INDEX;
             //Iterate over the branch from leaf to root to find the elements that will be
             // moved from path[i] to path[target[i]]
-<<<<<<< HEAD
-            let data_len = branch.meta.len();
-            for bucket_num in 0..data_len {
-                let bucket_meta: &[A8Bytes<MetaSize>] = branch.meta[bucket_num].as_aligned_chunks();
-=======
             let data_len = branch_meta.len();
             for bucket_num in 0..data_len {
                 let bucket_meta: &[A8Bytes<MetaSize>] = branch_meta[bucket_num].as_aligned_chunks();
->>>>>>> 53d3e49f
                 //If we encounter the src for the element, we save it to the target array and
                 // floor out the dest and src.
                 let should_set_target = bucket_num.ct_eq(&src);
@@ -951,10 +910,7 @@
         Prod<Z, ValueSize>: ArrayLength<u8> + PartialDiv<U8>,
         Prod<Z, MetaSize>: ArrayLength<u8> + PartialDiv<U8>,
     {
-<<<<<<< HEAD
-=======
         fn get_branches_to_evict(&self, _: u64, _: u32, _: u64, _: &mut [u64]) {}
->>>>>>> 53d3e49f
         fn evict_from_stash_to_branch(
             &self,
             stash_data: &mut [A64Bytes<ValueSize>],
@@ -970,10 +926,6 @@
             let adjusted_data_len = branch.meta.len() + 1;
             let mut deepest_meta = vec![FLOOR_INDEX; adjusted_data_len];
             let mut target_meta = vec![FLOOR_INDEX; adjusted_data_len];
-<<<<<<< HEAD
-            CircuitOramEvict::prepare_deepest(&mut deepest_meta, stash_meta, branch);
-            CircuitOramEvict::prepare_target(&mut target_meta, &mut deepest_meta, branch);
-=======
             CircuitOramEvict::prepare_deepest::<ValueSize, Z>(
                 &mut deepest_meta,
                 stash_meta,
@@ -985,18 +937,13 @@
                 &mut deepest_meta,
                 &branch.meta,
             );
->>>>>>> 53d3e49f
 
             // Just initializing the held data and held meta with some default values.
             let mut dummy_held_data: A64Bytes<ValueSize> = Default::default();
             let mut dummy_held_meta: A8Bytes<MetaSize> = Default::default();
 
-<<<<<<< HEAD
-            // Held data and held meta represent the elements we have picked up iterating from the stash to the leaf. Initially empty.
-=======
             // Held data and held meta represent the elements we have picked up iterating
             // from the stash to the leaf. Initially empty.
->>>>>>> 53d3e49f
             let held_data: &mut A64Bytes<ValueSize> = &mut dummy_held_data;
             let mut held_meta: &mut A8Bytes<MetaSize> = &mut dummy_held_meta;
             // Dest represents the bucket where we will swap the held element for a new one.
@@ -1005,17 +952,8 @@
             //Look through the stash to find the element that can go the deepest, then
             // putting it in the hold and setting dest to the target[STASH_INDEX]
             let stash_target = target_meta.get(adjusted_data_len - 1).unwrap();
-<<<<<<< HEAD
-            let mut should_take_an_element_for_level =
-                !(stash_target).ct_eq(&FLOOR_INDEX);
-            dest.cmov(
-                should_take_an_element_for_level,
-                &stash_target,
-            );
-=======
             let mut should_take_an_element_for_level = !(stash_target).ct_eq(&FLOOR_INDEX);
             dest.cmov(should_take_an_element_for_level, &stash_target);
->>>>>>> 53d3e49f
             let mut deepest_target_for_level = FLOOR_INDEX;
             let mut id_of_the_deepest_target_for_level = 0usize;
             for idx in 0..stash_meta.len() {
