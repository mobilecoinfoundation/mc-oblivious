//! Implements PathORAM on top of a generic ORAMStorage and a generic
//! PositionMap.
//!
//! In this implementation, the bucket size (Z in paper) is configurable.
//!
//! The storage will hold blocks of size ValueSize * Z for the data, and
//! MetaSize * Z for the metadata.
//!
//! Most papers suggest Z = 2 or Z = 4, Z = 1 probably won't work.
//!
//! It is expected that you want the block size to be 4096 (one linux page)
//!
//! Height of storage tree is set as log size - log bucket_size
//! This is informed by Gentry et al.

use alloc::vec;

use self::evictor::{Evictor, PathOramEvict};
use aligned_cmov::{
    subtle::{Choice, ConstantTimeEq, ConstantTimeLess},
    typenum::{PartialDiv, Prod, Unsigned, U16, U64, U8},
    A64Bytes, A8Bytes, ArrayLength, AsAlignedChunks, AsNeSlice, CMov,
};
use alloc::{boxed::Box, vec::Vec};
use balanced_tree_index::TreeIndex;
use core::{marker::PhantomData, ops::Mul};
use mc_oblivious_traits::{
    log2_ceil, ORAMStorage, ORAMStorageCreator, PositionMap, PositionMapCreator, ORAM,
};
use rand_core::{CryptoRng, RngCore};

/// In this implementation, a value is expected to be an aligned 4096 byte page.
/// The metadata associated to a value is two u64's (block num and leaf), so 16
/// bytes. It is stored separately from the value so as not to break alignment.
/// In many cases block-num and leaf can be u32's. But I suspect that there will
/// be other stuff in this metadata as well in the end so the savings isn't
/// much.
type MetaSize = U16;

// A metadata object is always associated to any Value in the PathORAM
// structure. A metadata consists of two fields: leaf_num and block_num
// A metadata has the status of being "vacant" or "not vacant".
//
// The block_num is the number in range 0..len that corresponds to the user's
// query. every block of data in the ORAM has an associated block number.
// There should be only one non-vacant data with a given block number at a time,
// if none is found then it will be initialized lazily on first query.
//
// The leaf_num is the "target" of this data in the tree, according to Path ORAM
// algorithm. It represents a TreeIndex value. In particular it is not zero.
//
// The leaf_num attached to a block_num should match pos[block_num], it is a
// cache of that value, which enables us to perform efficient eviction and
// packing in a branch.
//
// A metadata is defined to be "vacant" if leaf_num IS zero.
// This indicates that the metadata and its corresponding value can be
// overwritten with a real item.

/// Get the leaf num of a metadata
fn meta_leaf_num(src: &A8Bytes<MetaSize>) -> &u64 {
    &src.as_ne_u64_slice()[0]
}
/// Get the leaf num of a mutable metadata
fn meta_leaf_num_mut(src: &mut A8Bytes<MetaSize>) -> &mut u64 {
    &mut src.as_mut_ne_u64_slice()[0]
}
/// Get the block num of a metadata
fn meta_block_num(src: &A8Bytes<MetaSize>) -> &u64 {
    &src.as_ne_u64_slice()[1]
}
/// Get the block num of a mutable metadata
fn meta_block_num_mut(src: &mut A8Bytes<MetaSize>) -> &mut u64 {
    &mut src.as_mut_ne_u64_slice()[1]
}
/// Test if a metadata is "vacant"
fn meta_is_vacant(src: &A8Bytes<MetaSize>) -> Choice {
    meta_leaf_num(src).ct_eq(&0)
}
/// Set a metadata to vacant, obliviously, if a condition is true
fn meta_set_vacant(condition: Choice, src: &mut A8Bytes<MetaSize>) {
    meta_leaf_num_mut(src).cmov(condition, &0);
}

/// An implementation of PathORAM, using u64 to represent leaves in metadata.
pub struct PathORAM<ValueSize, Z, StorageType, RngType>
where
    ValueSize: ArrayLength<u8> + PartialDiv<U8> + PartialDiv<U64>,
    Z: Unsigned + Mul<ValueSize> + Mul<MetaSize>,
    RngType: RngCore + CryptoRng + Send + Sync + 'static,
    StorageType: ORAMStorage<Prod<Z, ValueSize>, Prod<Z, MetaSize>> + Send + Sync + 'static,
    Prod<Z, ValueSize>: ArrayLength<u8> + PartialDiv<U8>,
    Prod<Z, MetaSize>: ArrayLength<u8> + PartialDiv<U8>,
{
    /// The height of the binary tree used for storage
    height: u32,
    /// The storage itself
    storage: StorageType,
    /// The position map
    pos: Box<dyn PositionMap + Send + Sync + 'static>,
    /// The rng
    rng: RngType,
    /// The stashed values
    stash_data: Vec<A64Bytes<ValueSize>>,
    /// The stashed metadata
    stash_meta: Vec<A8Bytes<MetaSize>>,
    /// Our currently checked-out branch if any
    branch: BranchCheckout<ValueSize, Z>,
    /// Eviction strategy
    evictor: Box<dyn Evictor<ValueSize, Z> + Send + Sync + 'static>,
}

impl<ValueSize, Z, StorageType, RngType> PathORAM<ValueSize, Z, StorageType, RngType>
where
    ValueSize: ArrayLength<u8> + PartialDiv<U8> + PartialDiv<U64>,
    Z: Unsigned + Mul<ValueSize> + Mul<MetaSize>,
    RngType: RngCore + CryptoRng + Send + Sync + 'static,
    StorageType: ORAMStorage<Prod<Z, ValueSize>, Prod<Z, MetaSize>> + Send + Sync + 'static,
    Prod<Z, ValueSize>: ArrayLength<u8> + PartialDiv<U8>,
    Prod<Z, MetaSize>: ArrayLength<u8> + PartialDiv<U8>,
{
    /// New function creates this ORAM given a position map creator and a
    /// storage type creator and an Rng creator.
    /// The main thing that is going on here is, given the size, we are
    /// determining what the height will be, which will be like log(size) -
    /// log(bucket_size) Then we are making sure that all the various
    /// creators use this number.
    pub fn new<
        PMC: PositionMapCreator<RngType>,
        SC: ORAMStorageCreator<Prod<Z, ValueSize>, Prod<Z, MetaSize>, Output = StorageType>,
        F: FnMut() -> RngType + 'static,
    >(
        size: u64,
        stash_size: usize,
        rng_maker: &mut F,
        evictor: Box<dyn Evictor<ValueSize, Z> + Send + Sync + 'static>,
    ) -> Self {
        assert!(size != 0, "size cannot be zero");
        assert!(size & (size - 1) == 0, "size must be a power of two");
        // saturating_sub is used so that creating an ORAM of size 1 or 2 doesn't fail
        let height = log2_ceil(size).saturating_sub(log2_ceil(Z::U64));
        // This is 2u64 << height because it must be 2^{h+1}, we have defined
        // the height of the root to be 0, so in a tree where the lowest level
        // is h, there are 2^{h+1} nodes.
        let mut rng = rng_maker();
        let storage = SC::create(2u64 << height, &mut rng).expect("Storage failed");
        let pos = PMC::create(size, height, stash_size, rng_maker);
        Self {
            height,
            storage,
            pos,
            rng,
            stash_data: vec![Default::default(); stash_size],
            stash_meta: vec![Default::default(); stash_size],
            branch: Default::default(),
            evictor,
        }
    }
}

impl<ValueSize, Z, StorageType, RngType> ORAM<ValueSize>
    for PathORAM<ValueSize, Z, StorageType, RngType>
where
    ValueSize: ArrayLength<u8> + PartialDiv<U8> + PartialDiv<U64>,
    Z: Unsigned + Mul<ValueSize> + Mul<MetaSize>,
    RngType: RngCore + CryptoRng + Send + Sync + 'static,
    StorageType: ORAMStorage<Prod<Z, ValueSize>, Prod<Z, MetaSize>> + Send + Sync + 'static,
    Prod<Z, ValueSize>: ArrayLength<u8> + PartialDiv<U8>,
    Prod<Z, MetaSize>: ArrayLength<u8> + PartialDiv<U8>,
{
    fn len(&self) -> u64 {
        self.pos.len()
    }

    fn stash_size(&self) -> usize {
        let mut stash_count = 0u64;
        for idx in 0..self.stash_data.len() {
            let stash_count_incremented = stash_count + 1;
            stash_count.cmov(
                !meta_is_vacant(&self.stash_meta[idx]),
                &stash_count_incremented,
            );
        }
        stash_count as usize
    }

    // TODO: We should try implementing a circuit-ORAM like approach also
    fn access<T, F: FnOnce(&mut A64Bytes<ValueSize>) -> T>(&mut self, key: u64, f: F) -> T {
        let result: T;
        // Choose what will be the next (secret) position of this item
        let new_pos = 1u64.random_child_at_height(self.height, &mut self.rng);
        // Set the new value and recover the old (current) position.
        let current_pos = self.pos.write(&key, &new_pos);
        debug_assert!(current_pos != 0, "position map told us the item is at 0");
        // Get the branch where we expect to find the item.
        // NOTE: If we move to a scheme where the tree can be resized dynamically,
        // then we should checkout at `current_pos.random_child_at_height(self.height)`.
        debug_assert!(self.branch.leaf == 0);
        self.branch.checkout(&mut self.storage, current_pos);

        // Fetch the item from branch and then from stash.
        // Visit it and then insert it into the stash.
        {
            debug_assert!(self.branch.leaf == current_pos);
            let mut meta = A8Bytes::<MetaSize>::default();
            let mut data = A64Bytes::<ValueSize>::default();

            self.branch
                .ct_find_and_remove(1.into(), &key, &mut data, &mut meta);
            details::ct_find_and_remove(
                1.into(),
                &key,
                &mut data,
                &mut meta,
                &mut self.stash_data,
                &mut self.stash_meta,
            );
            debug_assert!(
                meta_block_num(&meta) == &key || meta_is_vacant(&meta).into(),
                "Hmm, we didn't find the expected item something else"
            );
            debug_assert!(self.branch.leaf == current_pos);

            // Call the callback, then store the result
            result = f(&mut data);

            // Set the block_num in case the item was not initialized yet
            *meta_block_num_mut(&mut meta) = key;
            // Set the new leaf destination for the item
            *meta_leaf_num_mut(&mut meta) = new_pos;

            // Stash the item
            details::ct_insert(
                1.into(),
                &data,
                &mut meta,
                &mut self.stash_data,
                &mut self.stash_meta,
            );
            assert!(bool::from(meta_is_vacant(&meta)), "Stash overflow!");
        }

        // Now do cleanup / eviction on this branch, before checking out
        self.evictor.evict_from_stash_to_branch(
            &mut self.stash_data,
            &mut self.stash_meta,
            &mut self.branch,
        );


        debug_assert!(self.branch.leaf == current_pos);
        self.branch.checkin(&mut self.storage);
        debug_assert!(self.branch.leaf == 0);

        result
    }
}

/// Struct which represents a branch which we have checked out, including its
/// leaf and the associated data.
///
/// This struct is a member of PathORAM and is long lived, so that we don't
/// call malloc with every checkout.
///
/// This is mainly just an organizational thing.
pub struct BranchCheckout<ValueSize, Z>
where
    ValueSize: ArrayLength<u8> + PartialDiv<U8> + PartialDiv<U64>,
    Z: Unsigned + Mul<ValueSize> + Mul<MetaSize>,
    Prod<Z, ValueSize>: ArrayLength<u8> + PartialDiv<U8>,
    Prod<Z, MetaSize>: ArrayLength<u8> + PartialDiv<U8>,
{
    /// The leaf of branch that is currently checked-out. 0 if no existing
    /// checkout.
    leaf: u64,
    /// The scratch-space for checked-out branch data
    data: Vec<A64Bytes<Prod<Z, ValueSize>>>,
    /// The scratch-space for checked-out branch metadata
    meta: Vec<A8Bytes<Prod<Z, MetaSize>>>,
    /// Phantom data for ValueSize
    _value_size: PhantomData<fn() -> ValueSize>,
}

impl<ValueSize, Z> Default for BranchCheckout<ValueSize, Z>
where
    ValueSize: ArrayLength<u8> + PartialDiv<U8> + PartialDiv<U64>,
    Z: Unsigned + Mul<ValueSize> + Mul<MetaSize>,
    Prod<Z, ValueSize>: ArrayLength<u8> + PartialDiv<U8>,
    Prod<Z, MetaSize>: ArrayLength<u8> + PartialDiv<U8>,
{
    fn default() -> Self {
        Self {
            leaf: 0,
            data: Default::default(),
            meta: Default::default(),
            _value_size: Default::default(),
        }
    }
}

impl<ValueSize, Z> BranchCheckout<ValueSize, Z>
where
    ValueSize: ArrayLength<u8> + PartialDiv<U8> + PartialDiv<U64>,
    Z: Unsigned + Mul<ValueSize> + Mul<MetaSize>,
    Prod<Z, ValueSize>: ArrayLength<u8> + PartialDiv<U8>,
    Prod<Z, MetaSize>: ArrayLength<u8> + PartialDiv<U8>,
{
    /// Try to extract an item from the branch
    pub fn ct_find_and_remove(
        &mut self,
        condition: Choice,
        query: &u64,
        dest_data: &mut A64Bytes<ValueSize>,
        dest_meta: &mut A8Bytes<MetaSize>,
    ) {
        debug_assert!(self.data.len() == self.meta.len());
        for idx in 0..self.data.len() {
            let bucket_data: &mut [A64Bytes<ValueSize>] = self.data[idx].as_mut_aligned_chunks();
            let bucket_meta: &mut [A8Bytes<MetaSize>] = self.meta[idx].as_mut_aligned_chunks();
            debug_assert!(bucket_data.len() == Z::USIZE);
            debug_assert!(bucket_meta.len() == Z::USIZE);

            details::ct_find_and_remove(
                condition,
                query,
                dest_data,
                dest_meta,
                bucket_data,
                bucket_meta,
            );
        }
    }

    /// Try to insert an item into the branch, as low as it can go, consistent
    /// with the invariant.
    pub fn ct_insert(
        &mut self,
        mut condition: Choice,
        src_data: &A64Bytes<ValueSize>,
        src_meta: &mut A8Bytes<MetaSize>,
    ) {
        condition &= !meta_is_vacant(src_meta);
        let lowest_height_legal_index = self.lowest_height_legal_index(*meta_leaf_num(src_meta));
        Self::insert_into_branch_suffix(
            condition,
            src_data,
            src_meta,
            lowest_height_legal_index,
            &mut self.data,
            &mut self.meta,
        );
    }

    /// This is the Path ORAM branch packing procedure, which we implement
    /// obliviously in a naive way.
    pub fn pack(&mut self) {
        debug_assert!(self.leaf != 0);
        debug_assert!(self.data.len() == self.meta.len());
        let data_len = self.data.len();
        for bucket_num in 1..self.data.len() {
            let (lower_data, upper_data) = self.data.split_at_mut(bucket_num);
            let (lower_meta, upper_meta) = self.meta.split_at_mut(bucket_num);

            let bucket_data: &mut [A64Bytes<ValueSize>] = upper_data[0].as_mut_aligned_chunks();
            let bucket_meta: &mut [A8Bytes<MetaSize>] = upper_meta[0].as_mut_aligned_chunks();

            debug_assert!(bucket_data.len() == bucket_meta.len());
            for idx in 0..bucket_data.len() {
                let src_data: &mut A64Bytes<ValueSize> = &mut bucket_data[idx];
                let src_meta: &mut A8Bytes<MetaSize> = &mut bucket_meta[idx];

                // We use the _impl version here because we cannot borrow self
                // while self.data and self.meta are borrowed
                let lowest_height_legal_index = Self::lowest_height_legal_index_impl(
                    *meta_leaf_num(src_meta),
                    self.leaf,
                    data_len,
                );
                Self::insert_into_branch_suffix(
                    1.into(),
                    src_data,
                    src_meta,
                    lowest_height_legal_index,
                    lower_data,
                    lower_meta,
                );
            }
        }
        debug_assert!(self.leaf != 0);
    }

    /// Checkout a branch from storage into ourself
    pub fn checkout(
        &mut self,
        storage: &mut impl ORAMStorage<Prod<Z, ValueSize>, Prod<Z, MetaSize>>,
        leaf: u64,
    ) {
        debug_assert!(self.leaf == 0);
        self.data
            .resize_with(leaf.height() as usize + 1, Default::default);
        self.meta
            .resize_with(leaf.height() as usize + 1, Default::default);
        storage.checkout(leaf, &mut self.data, &mut self.meta);
        self.leaf = leaf;
    }

    /// Checkin our branch to storage and clear our checkout_leaf
    pub fn checkin(
        &mut self,
        storage: &mut impl ORAMStorage<Prod<Z, ValueSize>, Prod<Z, MetaSize>>,
    ) {
        debug_assert!(self.leaf != 0);
        storage.checkin(self.leaf, &mut self.data, &mut self.meta);
        self.leaf = 0;
    }

    /// Given a tree-index value (a node in the tree)
    /// Compute the lowest height (closest to the leaf) legal index of a bucket
    /// in this branch into which it can be placed. This depends on the
    /// common ancestor height of tree_index and self.leaf.
    ///
    /// This is required to give well-defined output even if tree_index is 0.
    /// It is not required to give well-defined output if self.leaf is 0.
    fn lowest_height_legal_index(&self, query: u64) -> usize {
        Self::lowest_height_legal_index_impl(query, self.leaf, self.data.len())
    }

    /// The internal logic of lowest_height_legal_index.
    /// This stand-alone version is needed to get around the borrow checker,
    /// because we cannot call functions that take &self as a parameter
    /// while data or meta are mutably borrowed.
    fn lowest_height_legal_index_impl(mut query: u64, leaf: u64, data_len: usize) -> usize {
        // Set query to point to root (1) if it is currently 0 (none / vacant)
        query.cmov(query.ct_eq(&0), &1);
        debug_assert!(
            leaf != 0,
            "this should not be called when there is not currently a checkout"
        );

        let common_ancestor_height = leaf.common_ancestor_height(&query) as usize;
        debug_assert!(data_len > common_ancestor_height);
        data_len - 1 - common_ancestor_height
    }

    /// Low-level helper function: Insert an item into (a portion of) the branch
    /// - No inspection of the src_meta is performed
    /// - The first free spot in a bucket of index >= insert_after_index is used
    /// - The destination slices need not be the whole branch, they could be a
    ///   prefix
    fn insert_into_branch_suffix(
        condition: Choice,
        src_data: &A64Bytes<ValueSize>,
        src_meta: &mut A8Bytes<MetaSize>,
        insert_after_index: usize,
        dest_data: &mut [A64Bytes<Prod<Z, ValueSize>>],
        dest_meta: &mut [A8Bytes<Prod<Z, MetaSize>>],
    ) {
        debug_assert!(dest_data.len() == dest_meta.len());
        for idx in 0..dest_data.len() {
            details::ct_insert::<ValueSize>(
                condition & !(idx as u64).ct_lt(&(insert_after_index as u64)),
                src_data,
                src_meta,
                dest_data[idx].as_mut_aligned_chunks(),
                dest_meta[idx].as_mut_aligned_chunks(),
            )
        }
    }
}

/// Constant time helper functions
mod details {
    use super::*;

    /// ct_find_and_remove tries to find and remove an item with a particular
    /// block num from a mutable sequence, and store it in dest_data and
    /// dest_meta.
    ///
    /// The condition value that is passed must be true or no move will actually
    /// happen. When the operation succeeds in finding an item, dest_meta
    /// will not be vacant and will have the desired block_num, and that
    /// item will be set vacant in the mutable sequence.
    ///
    /// Semantics: If dest is vacant, and condition is true,
    ///            scan across src and find the first non-vacant item with
    ///            desired block_num then cmov that to dest.
    ///            Also set source to vacant.
    ///
    /// The whole operation must be constant time.
    pub fn ct_find_and_remove<ValueSize: ArrayLength<u8>>(
        mut condition: Choice,
        query: &u64,
        dest_data: &mut A64Bytes<ValueSize>,
        dest_meta: &mut A8Bytes<MetaSize>,
        src_data: &mut [A64Bytes<ValueSize>],
        src_meta: &mut [A8Bytes<MetaSize>],
    ) {
        debug_assert!(src_data.len() == src_meta.len());
        for idx in 0..src_meta.len() {
            // XXX: Must be constant time and not optimized, may need a better barrier here
            // Maybe just use subtle::Choice
            let test = condition
                & (query.ct_eq(meta_block_num(&src_meta[idx])))
                & !meta_is_vacant(&src_meta[idx]);
            dest_meta.cmov(test, &src_meta[idx]);
            dest_data.cmov(test, &src_data[idx]);
            // Zero out the src[meta] if we moved it
            meta_set_vacant(test, &mut src_meta[idx]);
            condition &= !test;
        }
    }

    /// ct_insert tries to insert an item into a mutable sequence
    ///
    /// It takes the source data and source metadata, (the item being inserted),
    /// and slices corresponding to the destination data and metadata.
    /// It also takes a boolean "condition", if the condition is false,
    /// then all the memory accesses will be done but no side-effects will
    /// occur.
    ///
    /// Semantics: If source is not vacant, and condition is true,
    ///            scan across destination and find the first vacant slot,
    ///            then cmov the source to the slot.
    ///            Also set source to vacant.
    ///
    /// The whole operation must be constant time.
    pub fn ct_insert<ValueSize: ArrayLength<u8>>(
        mut condition: Choice,
        src_data: &A64Bytes<ValueSize>,
        src_meta: &mut A8Bytes<MetaSize>,
        dest_data: &mut [A64Bytes<ValueSize>],
        dest_meta: &mut [A8Bytes<MetaSize>],
    ) {
        debug_assert!(dest_data.len() == dest_meta.len());
        condition &= !meta_is_vacant(src_meta);
        for idx in 0..dest_meta.len() {
            // XXX: Must be constant time and not optimized, may need a better barrier here
            // Maybe just use subtle::Choice
            let test = condition & meta_is_vacant(&dest_meta[idx]);
            dest_meta[idx].cmov(test, src_meta);
            dest_data[idx].cmov(test, src_data);
            meta_set_vacant(test, src_meta);
            condition &= !test;
        }
    }
}

/// Evictor functions
pub mod evictor {

    use super::*;
<<<<<<< HEAD
    use crate::path_oram::details::ct_insert;
=======
>>>>>>> c1be6302
    use core::convert::TryFrom;
    const FLOOR_INDEX: usize = usize::MAX;
    /// Evictor trait conceptually is a mechanism for moving stash elements into
    /// the oram.
    pub trait Evictor<ValueSize, Z>
    where
        ValueSize: ArrayLength<u8> + PartialDiv<U8> + PartialDiv<U64>,
        Z: Unsigned + Mul<ValueSize> + Mul<MetaSize>,
        Prod<Z, ValueSize>: ArrayLength<u8> + PartialDiv<U8>,
        Prod<Z, MetaSize>: ArrayLength<u8> + PartialDiv<U8>,
    {
        /// Method that takes a branch and a stash and moves elements from the
        /// stash into the branch.
        fn evict_from_stash_to_branch(
            &self,
            stash_data: &mut [A64Bytes<ValueSize>],
            stash_meta: &mut [A8Bytes<MetaSize>],
            branch: &mut BranchCheckout<ValueSize, Z>,
        );
        /// Returns a list of branches to call evict from stash to branch on.
        fn get_branches_to_evict(
            &self,
            iteration: u64,
            tree_height: u32,
            tree_size: u64,
            branch_indices: &mut [u64],
        );
    }
    pub struct PathOramEvict {}
    impl<ValueSize, Z> Evictor<ValueSize, Z> for PathOramEvict
    where
        ValueSize: ArrayLength<u8> + PartialDiv<U8> + PartialDiv<U64>,
        Z: Unsigned + Mul<ValueSize> + Mul<MetaSize>,
        Prod<Z, ValueSize>: ArrayLength<u8> + PartialDiv<U8>,
        Prod<Z, MetaSize>: ArrayLength<u8> + PartialDiv<U8>,
    {
        fn evict_from_stash_to_branch(
            &self,
            stash_data: &mut [A64Bytes<ValueSize>],
            stash_meta: &mut [A8Bytes<MetaSize>],
            branch: &mut BranchCheckout<ValueSize, Z>,
        ) {
            branch.pack();
            //Greedily place elements of the stash into the branch as close to the leaf as
            // they can go.
            for idx in 0..stash_data.len() {
                branch.ct_insert(1.into(), &stash_data[idx], &mut stash_meta[idx]);
            }
        }
        fn get_branches_to_evict(&self, _: u64, _: u32, _: u64, _: &mut [u64]) {
            
        }
    }
    impl PathOramEvict {
        pub fn new() -> Self {
            Self {}
        }
    }
    pub struct CircuitOramNonobliviousEvict {}
<<<<<<< HEAD
=======
    impl CircuitOramNonobliviousEvict {
        pub fn new() -> Self {
            Self {}
        }
    }
>>>>>>> c1be6302
    impl<ValueSize, Z> Evictor<ValueSize, Z> for CircuitOramNonobliviousEvict
    where
        ValueSize: ArrayLength<u8> + PartialDiv<U8> + PartialDiv<U64>,
        Z: Unsigned + Mul<ValueSize> + Mul<MetaSize>,
        Prod<Z, ValueSize>: ArrayLength<u8> + PartialDiv<U8>,
        Prod<Z, MetaSize>: ArrayLength<u8> + PartialDiv<U8>,
    {
<<<<<<< HEAD
=======
        fn get_branches_to_evict(&self, _: u64, _: u32, _: u64, _: &mut [u64]) {
        }
>>>>>>> c1be6302
        #[allow(dead_code)]
        fn evict_from_stash_to_branch(
            &self,
            stash_data: &mut [A64Bytes<ValueSize>],
            stash_meta: &mut [A8Bytes<MetaSize>],
            branch: &mut BranchCheckout<ValueSize, Z>,
        ) where
            ValueSize: ArrayLength<u8> + PartialDiv<U8> + PartialDiv<U64>,
            Z: Unsigned + Mul<ValueSize> + Mul<MetaSize>,
            Prod<Z, ValueSize>: ArrayLength<u8> + PartialDiv<U8>,
            Prod<Z, MetaSize>: ArrayLength<u8> + PartialDiv<U8>,
        {
            let data_len = branch.meta.len();
            let mut bucket_num = 0;
            //Searching from the leaf to the root.
            while bucket_num < data_len {
                let (_, working_data) = branch.data.split_at(bucket_num);
                let (_, working_meta) = branch.meta.split_at(bucket_num);

                let bucket_data: &[A64Bytes<ValueSize>] = working_data[0].as_aligned_chunks();
                let bucket_meta: &[A8Bytes<MetaSize>] = working_meta[0].as_aligned_chunks();
                let mut bucket_has_vacancy = false;
                let mut vacant_chunk = 0;
                //Checking each chunk in the bucket for a vacancy.
                for idx in 0..bucket_data.len() {
                    let src_meta: &A8Bytes<MetaSize> = &bucket_meta[idx];
                    if meta_is_vacant(src_meta).into() {
                        bucket_has_vacancy = true;
                        vacant_chunk = idx;
                        // std::println!("There is a vacancy at bucket:{}, and chunk:{}",
                        // bucket_num, vacant_chunk);
                        break;
                    }
                }
                if bucket_has_vacancy {
                    let mut deepest_target_for_level = FLOOR_INDEX;
                    let mut source_bucket_for_deepest = FLOOR_INDEX;
                    let mut source_chunk_for_deepest = 0usize;

                    //Try to search through the other buckets that are higher in the branch to find
                    // the deepest block that can live in this vacancy.
                    for search_bucketnum in 1..(data_len - bucket_num) {
                        let search_bucket_meta: &[A8Bytes<MetaSize>] =
                            working_meta[search_bucketnum].as_aligned_chunks();
                        for search_idx in 0..search_bucket_meta.len() {
                            let src_meta: &A8Bytes<MetaSize> = &search_bucket_meta[search_idx];
                            let elem_destination: usize =
                                BranchCheckout::<ValueSize, Z>::lowest_height_legal_index_impl(
                                    *meta_leaf_num(&src_meta),
                                    branch.leaf,
                                    data_len,
                                );
                            if bool::try_from(!meta_is_vacant(src_meta)).unwrap()
                                && elem_destination < deepest_target_for_level
                            {
                                deepest_target_for_level = elem_destination;
                                source_bucket_for_deepest = search_bucketnum;
                                source_chunk_for_deepest = search_idx;
                            }
                        }
                    }
                    //Try to search through the stash to fid the deepest block that can live in
                    // this vacancy.
                    for search_idx in 0..stash_meta.len() {
                        let src_meta: &A8Bytes<MetaSize> = &stash_meta[search_idx];
                        let elem_destination: usize =
                            BranchCheckout::<ValueSize, Z>::lowest_height_legal_index_impl(
                                *meta_leaf_num(&src_meta),
                                branch.leaf,
                                data_len,
                            );
                        //We only take the element from the stash if it is actually deeper than the
                        // deepest one we found in the branch.
                        if bool::try_from(!meta_is_vacant(src_meta)).unwrap()
                            && elem_destination < deepest_target_for_level
                        {
                            deepest_target_for_level = elem_destination;
                            source_bucket_for_deepest = data_len;
                            source_chunk_for_deepest = search_idx;
                        }
                    }
                    if deepest_target_for_level > bucket_num {
                        //If there is not block that can go in this vacancy, just go up to the next
                        // level. std::println!("There is no target for this
                        // level {}", bucket_num);
                        bucket_num += 1;
                    } else {
                        //Check to see if you're getting the source is from the branch and not the
                        // stash.
                        if source_bucket_for_deepest < data_len {
                            // std::println!("The deepest target for level {} is {} it is not in a
                            // stash. The source is bucket:{}, and chunk:{}", bucket_num,
                            // deepest_target_for_level, source_bucket_for_deepest,
                            // source_chunk_for_deepest);

                            //The source is a normal bucket
                            let (lower_data, upper_data) = branch
                                .data
                                .split_at_mut(source_bucket_for_deepest + bucket_num);
                            let (lower_meta, upper_meta) = branch
                                .meta
                                .split_at_mut(source_bucket_for_deepest + bucket_num);
                            let insertion_bucket_data: &mut [A64Bytes<ValueSize>] =
                                lower_data[bucket_num].as_mut_aligned_chunks();
                            let insertion_bucket_meta: &mut [A8Bytes<MetaSize>] =
                                lower_meta[bucket_num].as_mut_aligned_chunks();
                            let source_bucket_data: &mut [A64Bytes<ValueSize>] =
                                upper_data[0].as_mut_aligned_chunks();
                            let source_bucket_meta: &mut [A8Bytes<MetaSize>] =
                                upper_meta[0].as_mut_aligned_chunks();
                            let insertion_data: &mut A64Bytes<ValueSize> =
                                &mut insertion_bucket_data[vacant_chunk];
                            let insertion_meta: &mut A8Bytes<MetaSize> =
                                &mut insertion_bucket_meta[vacant_chunk];
                            let source_data: &mut A64Bytes<ValueSize> =
                                &mut source_bucket_data[source_chunk_for_deepest];
                            let source_meta: &mut A8Bytes<MetaSize> =
                                &mut source_bucket_meta[source_chunk_for_deepest];
                            let test: Choice = 1.into();
                            insertion_meta.cmov(test, source_meta);
                            insertion_data.cmov(test, source_data);
                            meta_set_vacant(test, source_meta);
                        } else {
                            //The source is the stash
<<<<<<< HEAD
                            std::println!("The deepest target for level {} is {} it is in the stash. The source is bucket:{}, and chunk:{}", bucket_num, deepest_target_for_level, source_bucket_for_deepest, source_chunk_for_deepest);
=======
                            // dbg!(bucket_num, deepest_target_for_level, source_bucket_for_deepest,
                            // source_chunk_for_deepest);
>>>>>>> c1be6302
                            let (_, working_data) = branch.data.split_at_mut(bucket_num);
                            let (_, working_meta) = branch.meta.split_at_mut(bucket_num);
                            let bucket_data: &mut [A64Bytes<ValueSize>] =
                                working_data[0].as_mut_aligned_chunks();
                            let bucket_meta: &mut [A8Bytes<MetaSize>] =
                                working_meta[0].as_mut_aligned_chunks();
                            let insertion_data: &mut A64Bytes<ValueSize> =
                                &mut bucket_data[vacant_chunk];
                            let insertion_meta: &mut A8Bytes<MetaSize> =
                                &mut bucket_meta[vacant_chunk];
                            let source_data: &mut A64Bytes<ValueSize> =
                                &mut stash_data[source_chunk_for_deepest];
                            let source_meta: &mut A8Bytes<MetaSize> =
                                &mut stash_meta[source_chunk_for_deepest];
                            let test: Choice = 1.into();
                            insertion_meta.cmov(test, source_meta);
                            insertion_data.cmov(test, source_data);
                            meta_set_vacant(test, source_meta);
                        }
                        //We moved an element into the vacancy, so we just created a vacancy we can
                        // go to and start again.
                        bucket_num = source_bucket_for_deepest;
                    }
                } else {
                    //if there is no vacancy, just go to the next bucket.
                    bucket_num += 1;
                }
            }
        }
    }
<<<<<<< HEAD
    pub struct CircuitOramEvict {}
    impl CircuitOramEvict {
        /// Make a root-to-leaf linear metadata scan to prepare the deepest
        /// array. After this algorithm, deepest[i] stores the source
        /// level of the deepest block in path[0..i − 1] that can
        /// legally reside in path[i], offset by BranchOffset s.t. 0 corresponds
        /// to a special floor value, and the stash is the 1st level
        fn prepare_deepest<ValueSize, Z>(
            deepest_meta: &mut [usize],
            stash_meta: &mut [A8Bytes<MetaSize>],
            branch_meta: &Vec<A8Bytes<Prod<Z, MetaSize>>>,
            leaf: u64,
        ) where
            ValueSize: ArrayLength<u8> + PartialDiv<U8> + PartialDiv<U64>,
            Z: Unsigned + Mul<ValueSize> + Mul<MetaSize>,
            Prod<Z, ValueSize>: ArrayLength<u8> + PartialDiv<U8>,
            Prod<Z, MetaSize>: ArrayLength<u8> + PartialDiv<U8>,
        {
            //Need one extra for the stash.
            debug_assert!(deepest_meta.len() == (branch_meta.len() + 1));
            let meta_len = branch_meta.len();
            //for each level, the goal should represent the lowest in the branch that any
            // element seen so far can go
            let mut goal: usize = FLOOR_INDEX;
            //related to the goal, for the element that can go the deepest that has been
            // seen so far, what is the src level of that element
            let mut src: usize = FLOOR_INDEX;
            //Iterate over the stash to find the element that can go deepest.
            for stash_elem in stash_meta {
                let elem_destination: usize =
                    BranchCheckout::<ValueSize, Z>::lowest_height_legal_index_impl(
                        *meta_leaf_num(&stash_elem),
                        leaf,
                        meta_len,
                    );
                let elem_destination_64: u64 = u64::try_from(elem_destination).unwrap();
                //lower is closer to the leaf.
                let is_elem_deeper = elem_destination_64.ct_lt(&u64::try_from(goal).unwrap())
                    & !meta_is_vacant(stash_elem);
                goal.cmov(is_elem_deeper, &elem_destination);
                src.cmov(is_elem_deeper, &meta_len);
            }
            //Iterate over the branch from root to leaf to find the element that can go the
            // deepest. Noting that 0 is the leaf.
            for bucket_num in (0..meta_len).rev() {
                let bucket_num_64 = u64::try_from(bucket_num).unwrap();
                let bucket_meta: &[A8Bytes<MetaSize>] = branch_meta[bucket_num].as_aligned_chunks();
                for idx in 0..bucket_meta.len() {
                    let src_meta: &A8Bytes<MetaSize> = &bucket_meta[idx];
                    //We should take the src and insert into deepest if our current bucket num is
                    // at the same level as our goal or closer to the root.
                    let should_take_src_for_deepest =
                        !bucket_num_64.ct_lt(&u64::try_from(goal).unwrap());
                    deepest_meta[bucket_num].cmov(should_take_src_for_deepest, &src);

                    let elem_destination: usize =
                        BranchCheckout::<ValueSize, Z>::lowest_height_legal_index_impl(
                            *meta_leaf_num(&src_meta),
                            leaf,
                            meta_len,
                        );
                    let elem_destination_64: u64 = u64::try_from(elem_destination).unwrap();
                    //This element is only taken if it can go deeper than the current level and is
                    // deeper than the currently held element.
                    let is_elem_deeper = elem_destination_64.ct_lt(&u64::try_from(goal).unwrap())
                        & elem_destination_64.ct_lt(&bucket_num_64)
                        & !meta_is_vacant(src_meta);
                    goal.cmov(is_elem_deeper, &elem_destination);
                    src.cmov(is_elem_deeper, &bucket_num);
                }
            }
        }

        /// Make a leaf-to-root linear metadata scan to prepare the target
        /// array. This prepares the circuit oram such that if target[i]
        /// 6 is not -1, then one block shall be moved from path[i] to
        /// path[target[i]]
        fn prepare_target<ValueSize, Z>(
            target_meta: &mut [usize],
            deepest_meta: &mut [usize],
            branch_meta: &Vec<A8Bytes<Prod<Z, MetaSize>>>,
        ) where
            ValueSize: ArrayLength<u8> + PartialDiv<U8> + PartialDiv<U64>,
            Z: Unsigned + Mul<ValueSize> + Mul<MetaSize>,
            Prod<Z, ValueSize>: ArrayLength<u8> + PartialDiv<U8>,
            Prod<Z, MetaSize>: ArrayLength<u8> + PartialDiv<U8>,
        {
            //Need 1 more for stash.
            debug_assert!(deepest_meta.len() == (branch_meta.len() + 1));
            debug_assert!(target_meta.len() == deepest_meta.len());
            // dest is the last found location which has a vacancy that an element can be
            // placed into, Floor_index means there is no vacancy found.
            // src represents the bucket num we looked up in deepest as the source bucket
            // for the element that can live in dest
            let mut dest: usize = FLOOR_INDEX;
            let mut src: usize = FLOOR_INDEX;
            //Iterate over the branch from leaf to root to find the elements that will be
            // moved from path[i] to path[target[i]]
            let data_len = branch_meta.len();
            for bucket_num in 0..data_len {
                let bucket_meta: &[A8Bytes<MetaSize>] = branch_meta[bucket_num].as_aligned_chunks();
                //If we encounter the src for the element, we save it to the target array and
                // floor out the dest and src.
                let should_set_target = bucket_num.ct_eq(&src);
                target_meta[bucket_num].cmov(should_set_target, &dest);
                dest.cmov(should_set_target, &FLOOR_INDEX);
                src.cmov(should_set_target, &FLOOR_INDEX);
                //Check to see if there is an empty space in the bucket. Potential optimization
                // to save the index to make the later check more efficient.
                let mut bucket_has_empty_slot: Choice = 0.into();
                for idx in 0..bucket_meta.len() {
                    let src_meta: &A8Bytes<MetaSize> = &bucket_meta[idx];
                    bucket_has_empty_slot |= meta_is_vacant(src_meta);
                }
                // If we do not currently have a vacancy in mind and the bucket has a vacancy,
                // or if we know we just took an element, and there is an element that can be
                // put into this vacancy
                let is_this_a_future_target = ((dest.ct_eq(&FLOOR_INDEX) & bucket_has_empty_slot)
                    | should_set_target)
                    & !deepest_meta[bucket_num].ct_eq(&FLOOR_INDEX);
                src.cmov(is_this_a_future_target, &deepest_meta[bucket_num]);
                dest.cmov(is_this_a_future_target, &bucket_num);
            }
            // Treat the stash as an extension of the branch.
            target_meta[data_len].cmov(data_len.ct_eq(&src), &dest);
        }
    }

    impl<ValueSize, Z> Evictor<ValueSize, Z> for CircuitOramEvict
    where
        ValueSize: ArrayLength<u8> + PartialDiv<U8> + PartialDiv<U64>,
        Z: Unsigned + Mul<ValueSize> + Mul<MetaSize>,
        Prod<Z, ValueSize>: ArrayLength<u8> + PartialDiv<U8>,
        Prod<Z, MetaSize>: ArrayLength<u8> + PartialDiv<U8>,
    {
        fn evict_from_stash_to_branch(
            &self,
            stash_data: &mut [A64Bytes<ValueSize>],
            stash_meta: &mut [A8Bytes<MetaSize>],
            branch: &mut BranchCheckout<ValueSize, Z>,
        ) where
            ValueSize: ArrayLength<u8> + PartialDiv<U8> + PartialDiv<U64>,
            Z: Unsigned + Mul<ValueSize> + Mul<MetaSize>,
            Prod<Z, ValueSize>: ArrayLength<u8> + PartialDiv<U8>,
            Prod<Z, MetaSize>: ArrayLength<u8> + PartialDiv<U8>,
        {
            //need one more for stash.
            let adjusted_data_len = branch.meta.len() + 1;
            let mut deepest_meta = vec![FLOOR_INDEX; adjusted_data_len];
            let mut target_meta = vec![FLOOR_INDEX; adjusted_data_len];
            CircuitOramEvict::prepare_deepest(
                &mut deepest_meta,
                stash_meta,
                &branch.meta,
                branch.leaf,
            );
            CircuitOramEvict::prepare_target(&mut target_meta, &mut deepest_meta, &branch.meta);

            // Just initializing the held data and held meta with some default values.
            let mut dummy_held_data: A64Bytes<ValueSize> = Default::default();
            let mut dummy_held_meta: A8Bytes<MetaSize> = Default::default();

            // Held data and held meta represent the elements we have picked up iterating
            // from the stash to the leaf. Initially empty.
            let held_data: &mut A64Bytes<ValueSize> = &mut dummy_held_data;
            let mut held_meta: &mut A8Bytes<MetaSize> = &mut dummy_held_meta;
            // Dest represents the bucket where we will swap the held element for a new one.
            let mut dest = FLOOR_INDEX;

            //Look through the stash to find the element that can go the deepest, then
            // putting it in the hold and setting dest to the target[STASH_INDEX]
            let stash_target = target_meta.get(adjusted_data_len - 1).unwrap();
            let mut should_take_an_element_for_level = !(stash_target).ct_eq(&FLOOR_INDEX);
            dest.cmov(should_take_an_element_for_level, &stash_target);
            let mut deepest_target_for_level = FLOOR_INDEX;
            let mut id_of_the_deepest_target_for_level = 0usize;
            for idx in 0..stash_meta.len() {
                let src_meta: &mut A8Bytes<MetaSize> = &mut stash_meta[idx];
                let elem_destination: usize =
                    branch.lowest_height_legal_index(*meta_leaf_num(src_meta));
                let elem_destination_64: u64 = u64::try_from(elem_destination).unwrap();
                let is_elem_deeper = elem_destination_64
                    .ct_lt(&u64::try_from(deepest_target_for_level).unwrap())
                    & !meta_is_vacant(src_meta);
                id_of_the_deepest_target_for_level.cmov(is_elem_deeper, &idx);
                deepest_target_for_level.cmov(is_elem_deeper, &elem_destination);
            }
            held_data.cmov(
                should_take_an_element_for_level,
                &stash_data[id_of_the_deepest_target_for_level],
            );
            held_meta.cmov(
                should_take_an_element_for_level,
                &stash_meta[id_of_the_deepest_target_for_level],
            );
            meta_set_vacant(
                should_take_an_element_for_level,
                &mut stash_meta[id_of_the_deepest_target_for_level],
            );

            //Go through the branch from root to leaf, holding up to one element, swapping
            // held blocks into destinations closer to the leaf.
            let meta_len = branch.meta.len();
            for bucket_num in (0..meta_len).rev() {
                //lower contains from [0..bucket_num), upper contains from [bucket_num..len).
                // lower is the side closer to the leaf, while upper is the side closer to the
                // root.
                let (_, upper_data) = branch.data.split_at_mut(bucket_num);
                let (_, upper_meta) = branch.meta.split_at_mut(bucket_num);

                let bucket_data: &mut [A64Bytes<ValueSize>] = upper_data[0].as_mut_aligned_chunks();
                let bucket_meta: &mut [A8Bytes<MetaSize>] = upper_meta[0].as_mut_aligned_chunks();

                let mut dummy_to_write_data: A64Bytes<ValueSize> = Default::default();
                let mut dummy_to_write_meta: A8Bytes<MetaSize> = Default::default();

                let to_write_data: &mut A64Bytes<ValueSize> = &mut dummy_to_write_data;
                let to_write_meta: &mut A8Bytes<MetaSize> = &mut dummy_to_write_meta;

                //If held element is not vacant and bucket_num is dest. We will write this elem
                // so zero out the held/dest.
                let held_elem_is_not_vacant_and_bucket_num_is_at_dest =
                    !meta_is_vacant(&mut held_meta) & bucket_num.ct_eq(&dest);

                to_write_data.cmov(held_elem_is_not_vacant_and_bucket_num_is_at_dest, held_data);
                to_write_meta.cmov(held_elem_is_not_vacant_and_bucket_num_is_at_dest, held_meta);
                dest.cmov(
                    held_elem_is_not_vacant_and_bucket_num_is_at_dest,
                    &FLOOR_INDEX,
                );
                meta_set_vacant(held_elem_is_not_vacant_and_bucket_num_is_at_dest, held_meta);
                should_take_an_element_for_level =
                    !target_meta.get(bucket_num).unwrap().ct_eq(&FLOOR_INDEX);
                debug_assert!(bucket_data.len() == bucket_meta.len());
                deepest_target_for_level = FLOOR_INDEX;
                id_of_the_deepest_target_for_level = 0;
                for idx in 0..bucket_data.len() {
                    let src_meta: &mut A8Bytes<MetaSize> = &mut bucket_meta[idx];
                    let elem_destination: usize =
                        BranchCheckout::<ValueSize, Z>::lowest_height_legal_index_impl(
                            *meta_leaf_num(&src_meta),
                            branch.leaf,
                            meta_len,
                        );
                    let elem_destination_64: u64 = u64::try_from(elem_destination).unwrap();

                    let is_elem_deeper = elem_destination_64
                        .ct_lt(&u64::try_from(deepest_target_for_level).unwrap())
                        & !meta_is_vacant(src_meta);
                    deepest_target_for_level.cmov(is_elem_deeper, &elem_destination);
                    id_of_the_deepest_target_for_level.cmov(is_elem_deeper, &idx);
                }

                held_data.cmov(
                    should_take_an_element_for_level,
                    &bucket_data[id_of_the_deepest_target_for_level],
                );
                held_meta.cmov(
                    should_take_an_element_for_level,
                    &bucket_meta[id_of_the_deepest_target_for_level],
                );
                dest.cmov(
                    should_take_an_element_for_level,
                    target_meta.get(bucket_num).unwrap(),
                );
                meta_set_vacant(
                    should_take_an_element_for_level,
                    &mut bucket_meta[id_of_the_deepest_target_for_level],
                );

                ct_insert(
                    held_elem_is_not_vacant_and_bucket_num_is_at_dest,
                    to_write_data,
                    to_write_meta,
                    bucket_data,
                    bucket_meta,
                );
            }
        }
    }
=======
>>>>>>> c1be6302
}<|MERGE_RESOLUTION|>--- conflicted
+++ resolved
@@ -247,7 +247,6 @@
             &mut self.branch,
         );
 
-
         debug_assert!(self.branch.leaf == current_pos);
         self.branch.checkin(&mut self.storage);
         debug_assert!(self.branch.leaf == 0);
@@ -549,10 +548,7 @@
 pub mod evictor {
 
     use super::*;
-<<<<<<< HEAD
     use crate::path_oram::details::ct_insert;
-=======
->>>>>>> c1be6302
     use core::convert::TryFrom;
     const FLOOR_INDEX: usize = usize::MAX;
     /// Evictor trait conceptually is a mechanism for moving stash elements into
@@ -602,9 +598,7 @@
                 branch.ct_insert(1.into(), &stash_data[idx], &mut stash_meta[idx]);
             }
         }
-        fn get_branches_to_evict(&self, _: u64, _: u32, _: u64, _: &mut [u64]) {
-            
-        }
+        fn get_branches_to_evict(&self, _: u64, _: u32, _: u64, _: &mut [u64]) {}
     }
     impl PathOramEvict {
         pub fn new() -> Self {
@@ -612,14 +606,11 @@
         }
     }
     pub struct CircuitOramNonobliviousEvict {}
-<<<<<<< HEAD
-=======
     impl CircuitOramNonobliviousEvict {
         pub fn new() -> Self {
             Self {}
         }
     }
->>>>>>> c1be6302
     impl<ValueSize, Z> Evictor<ValueSize, Z> for CircuitOramNonobliviousEvict
     where
         ValueSize: ArrayLength<u8> + PartialDiv<U8> + PartialDiv<U64>,
@@ -627,11 +618,7 @@
         Prod<Z, ValueSize>: ArrayLength<u8> + PartialDiv<U8>,
         Prod<Z, MetaSize>: ArrayLength<u8> + PartialDiv<U8>,
     {
-<<<<<<< HEAD
-=======
-        fn get_branches_to_evict(&self, _: u64, _: u32, _: u64, _: &mut [u64]) {
-        }
->>>>>>> c1be6302
+        fn get_branches_to_evict(&self, _: u64, _: u32, _: u64, _: &mut [u64]) {}
         #[allow(dead_code)]
         fn evict_from_stash_to_branch(
             &self,
@@ -756,12 +743,8 @@
                             meta_set_vacant(test, source_meta);
                         } else {
                             //The source is the stash
-<<<<<<< HEAD
-                            std::println!("The deepest target for level {} is {} it is in the stash. The source is bucket:{}, and chunk:{}", bucket_num, deepest_target_for_level, source_bucket_for_deepest, source_chunk_for_deepest);
-=======
                             // dbg!(bucket_num, deepest_target_for_level, source_bucket_for_deepest,
                             // source_chunk_for_deepest);
->>>>>>> c1be6302
                             let (_, working_data) = branch.data.split_at_mut(bucket_num);
                             let (_, working_meta) = branch.meta.split_at_mut(bucket_num);
                             let bucket_data: &mut [A64Bytes<ValueSize>] =
@@ -792,7 +775,6 @@
             }
         }
     }
-<<<<<<< HEAD
     pub struct CircuitOramEvict {}
     impl CircuitOramEvict {
         /// Make a root-to-leaf linear metadata scan to prepare the deepest
@@ -1073,6 +1055,4 @@
             }
         }
     }
-=======
->>>>>>> c1be6302
 }