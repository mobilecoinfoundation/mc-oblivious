//! Implements PathORAM on top of a generic ORAMStorage and a generic
//! PositionMap.
//!
//! In this implementation, the bucket size (Z in paper) is configurable.
//!
//! The storage will hold blocks of size ValueSize * Z for the data, and
//! MetaSize * Z for the metadata.
//!
//! Most papers suggest Z = 2 or Z = 4, Z = 1 probably won't work.
//!
//! It is expected that you want the block size to be 4096 (one linux page)
//!
//! Height of storage tree is set as log size - log bucket_size
//! This is informed by Gentry et al.

use alloc::vec;

use aligned_cmov::{
    subtle::{Choice, ConstantTimeEq, ConstantTimeLess},
    typenum::{PartialDiv, Prod, Unsigned, U16, U64, U8},
    A64Bytes, A8Bytes, ArrayLength, AsAlignedChunks, AsNeSlice, CMov,
};
use alloc::{boxed::Box, vec::Vec};
use balanced_tree_index::TreeIndex;
use core::{marker::PhantomData, ops::Mul};
use mc_oblivious_traits::{
    log2_ceil, ORAMStorage, ORAMStorageCreator, PositionMap, PositionMapCreator, ORAM,
};
use rand_core::{CryptoRng, RngCore};

/// In this implementation, a value is expected to be an aligned 4096 byte page.
/// The metadata associated to a value is two u64's (block num and leaf), so 16
/// bytes. It is stored separately from the value so as not to break alignment.
/// In many cases block-num and leaf can be u32's. But I suspect that there will
/// be other stuff in this metadata as well in the end so the savings isn't
/// much.
type MetaSize = U16;

// A metadata object is always associated to any Value in the PathORAM
// structure. A metadata consists of two fields: leaf_num and block_num
// A metadata has the status of being "vacant" or "not vacant".
//
// The block_num is the number in range 0..len that corresponds to the user's
// query. every block of data in the ORAM has an associated block number.
// There should be only one non-vacant data with a given block number at a time,
// if none is found then it will be initialized lazily on first query.
//
// The leaf_num is the "target" of this data in the tree, according to Path ORAM
// algorithm. It represents a TreeIndex value. In particular it is not zero.
//
// The leaf_num attached to a block_num should match pos[block_num], it is a
// cache of that value, which enables us to perform efficient eviction and
// packing in a branch.
//
// A metadata is defined to be "vacant" if leaf_num IS zero.
// This indicates that the metadata and its corresponding value can be
// overwritten with a real item.

/// Get the leaf num of a metadata
fn meta_leaf_num(src: &A8Bytes<MetaSize>) -> &u64 {
    &src.as_ne_u64_slice()[0]
}
/// Get the leaf num of a mutable metadata
fn meta_leaf_num_mut(src: &mut A8Bytes<MetaSize>) -> &mut u64 {
    &mut src.as_mut_ne_u64_slice()[0]
}
/// Get the block num of a metadata
fn meta_block_num(src: &A8Bytes<MetaSize>) -> &u64 {
    &src.as_ne_u64_slice()[1]
}
/// Get the block num of a mutable metadata
fn meta_block_num_mut(src: &mut A8Bytes<MetaSize>) -> &mut u64 {
    &mut src.as_mut_ne_u64_slice()[1]
}
/// Test if a metadata is "vacant"
fn meta_is_vacant(src: &A8Bytes<MetaSize>) -> Choice {
    meta_leaf_num(src).ct_eq(&0)
}
/// Set a metadata to vacant, obliviously, if a condition is true
fn meta_set_vacant(condition: Choice, src: &mut A8Bytes<MetaSize>) {
    meta_leaf_num_mut(src).cmov(condition, &0);
}

/// An implementation of PathORAM, using u64 to represent leaves in metadata.
pub struct PathORAM<ValueSize, Z, StorageType, RngType>
where
    ValueSize: ArrayLength<u8> + PartialDiv<U8> + PartialDiv<U64>,
    Z: Unsigned + Mul<ValueSize> + Mul<MetaSize>,
    RngType: RngCore + CryptoRng + Send + Sync + 'static,
    StorageType: ORAMStorage<Prod<Z, ValueSize>, Prod<Z, MetaSize>> + Send + Sync + 'static,
    Prod<Z, ValueSize>: ArrayLength<u8> + PartialDiv<U8>,
    Prod<Z, MetaSize>: ArrayLength<u8> + PartialDiv<U8>,
{
    /// The height of the binary tree used for storage
    height: u32,
    /// The storage itself
    storage: StorageType,
    /// The position map
    pos: Box<dyn PositionMap + Send + Sync + 'static>,
    /// The rng
    rng: RngType,
    /// The stashed values
    stash_data: Vec<A64Bytes<ValueSize>>,
    /// The stashed metadata
    stash_meta: Vec<A8Bytes<MetaSize>>,
    /// Our currently checked-out branch if any
    branch: BranchCheckout<ValueSize, Z>,
}

impl<ValueSize, Z, StorageType, RngType> PathORAM<ValueSize, Z, StorageType, RngType>
where
    ValueSize: ArrayLength<u8> + PartialDiv<U8> + PartialDiv<U64>,
    Z: Unsigned + Mul<ValueSize> + Mul<MetaSize>,
    RngType: RngCore + CryptoRng + Send + Sync + 'static,
    StorageType: ORAMStorage<Prod<Z, ValueSize>, Prod<Z, MetaSize>> + Send + Sync + 'static,
    Prod<Z, ValueSize>: ArrayLength<u8> + PartialDiv<U8>,
    Prod<Z, MetaSize>: ArrayLength<u8> + PartialDiv<U8>,
{
    /// New function creates this ORAM given a position map creator and a
    /// storage type creator and an Rng creator.
    /// The main thing that is going on here is, given the size, we are
    /// determining what the height will be, which will be like log(size) -
    /// log(bucket_size) Then we are making sure that all the various
    /// creators use this number.
    pub fn new<
        PMC: PositionMapCreator<RngType>,
        SC: ORAMStorageCreator<Prod<Z, ValueSize>, Prod<Z, MetaSize>, Output = StorageType>,
        F: FnMut() -> RngType + 'static,
    >(
        size: u64,
        stash_size: usize,
        rng_maker: &mut F,
    ) -> Self {
        assert!(size != 0, "size cannot be zero");
        assert!(size & (size - 1) == 0, "size must be a power of two");
        // saturating_sub is used so that creating an ORAM of size 1 or 2 doesn't fail
        let height = log2_ceil(size).saturating_sub(log2_ceil(Z::U64));
        // This is 2u64 << height because it must be 2^{h+1}, we have defined
        // the height of the root to be 0, so in a tree where the lowest level
        // is h, there are 2^{h+1} nodes.
        let mut rng = rng_maker();
        let storage = SC::create(2u64 << height, &mut rng).expect("Storage failed");
        let pos = PMC::create(size, height, stash_size, rng_maker);
        Self {
            height,
            storage,
            pos,
            rng,
            stash_data: vec![Default::default(); stash_size],
            stash_meta: vec![Default::default(); stash_size],
            branch: Default::default(),
        }
    }
}

impl<ValueSize, Z, StorageType, RngType> ORAM<ValueSize>
    for PathORAM<ValueSize, Z, StorageType, RngType>
where
    ValueSize: ArrayLength<u8> + PartialDiv<U8> + PartialDiv<U64>,
    Z: Unsigned + Mul<ValueSize> + Mul<MetaSize>,
    RngType: RngCore + CryptoRng + Send + Sync + 'static,
    StorageType: ORAMStorage<Prod<Z, ValueSize>, Prod<Z, MetaSize>> + Send + Sync + 'static,
    Prod<Z, ValueSize>: ArrayLength<u8> + PartialDiv<U8>,
    Prod<Z, MetaSize>: ArrayLength<u8> + PartialDiv<U8>,
{
    fn len(&self) -> u64 {
        self.pos.len()
    }
    // TODO: We should try implementing a circuit-ORAM like approach also
    fn access<T, F: FnOnce(&mut A64Bytes<ValueSize>) -> T>(&mut self, key: u64, f: F) -> T {
        let result: T;
        // Choose what will be the next (secret) position of this item
        let new_pos = 1u64.random_child_at_height(self.height, &mut self.rng);
        // Set the new value and recover the old (current) position.
        let current_pos = self.pos.write(&key, &new_pos);
        debug_assert!(current_pos != 0, "position map told us the item is at 0");
        // Get the branch where we expect to find the item.
        // NOTE: If we move to a scheme where the tree can be resized dynamically,
        // then we should checkout at `current_pos.random_child_at_height(self.height)`.
        debug_assert!(self.branch.leaf == 0);
        self.branch.checkout(&mut self.storage, current_pos);

        // Fetch the item from branch and then from stash.
        // Visit it and then insert it into the stash.
        {
            debug_assert!(self.branch.leaf == current_pos);
            let mut meta = A8Bytes::<MetaSize>::default();
            let mut data = A64Bytes::<ValueSize>::default();

            self.branch
                .ct_find_and_remove(1.into(), &key, &mut data, &mut meta);
            details::ct_find_and_remove(
                1.into(),
                &key,
                &mut data,
                &mut meta,
                &mut self.stash_data,
                &mut self.stash_meta,
            );
            debug_assert!(
                meta_block_num(&meta) == &key || meta_is_vacant(&meta).into(),
                "Hmm, we didn't find the expected item something else"
            );
            debug_assert!(self.branch.leaf == current_pos);

            // Call the callback, then store the result
            result = f(&mut data);

            // Set the block_num in case the item was not initialized yet
            *meta_block_num_mut(&mut meta) = key;
            // Set the new leaf destination for the item
            *meta_leaf_num_mut(&mut meta) = new_pos;

            // Stash the item
            details::ct_insert(
                1.into(),
                &data,
                &mut meta,
                &mut self.stash_data,
                &mut self.stash_meta,
            );
            assert!(bool::from(meta_is_vacant(&meta)), "Stash overflow!");
        }

        // Now do cleanup / eviction on this branch, before checking out
        {
            debug_assert!(self.branch.leaf == current_pos);
            self.branch.pack();
            for idx in 0..self.stash_data.len() {
                self.branch
                    .ct_insert(1.into(), &self.stash_data[idx], &mut self.stash_meta[idx]);
            }
        }

        debug_assert!(self.branch.leaf == current_pos);
        self.branch.checkin(&mut self.storage);
        debug_assert!(self.branch.leaf == 0);

        result
    }
}

/// Struct which represents a branch which we have checked out, including its
/// leaf and the associated data.
///
/// This struct is a member of PathORAM and is long lived, so that we don't
/// call malloc with every checkout.
///
/// This is mainly just an organizational thing.
struct BranchCheckout<ValueSize, Z>
where
    ValueSize: ArrayLength<u8> + PartialDiv<U8> + PartialDiv<U64>,
    Z: Unsigned + Mul<ValueSize> + Mul<MetaSize>,
    Prod<Z, ValueSize>: ArrayLength<u8> + PartialDiv<U8>,
    Prod<Z, MetaSize>: ArrayLength<u8> + PartialDiv<U8>,
{
    /// The leaf of branch that is currently checked-out. 0 if no existing
    /// checkout.
    leaf: u64,
    /// The scratch-space for checked-out branch data
    data: Vec<A64Bytes<Prod<Z, ValueSize>>>,
    /// The scratch-space for checked-out branch metadata
    meta: Vec<A8Bytes<Prod<Z, MetaSize>>>,
    /// Phantom data for ValueSize
    _value_size: PhantomData<fn() -> ValueSize>,
}

impl<ValueSize, Z> Default for BranchCheckout<ValueSize, Z>
where
    ValueSize: ArrayLength<u8> + PartialDiv<U8> + PartialDiv<U64>,
    Z: Unsigned + Mul<ValueSize> + Mul<MetaSize>,
    Prod<Z, ValueSize>: ArrayLength<u8> + PartialDiv<U8>,
    Prod<Z, MetaSize>: ArrayLength<u8> + PartialDiv<U8>,
{
    fn default() -> Self {
        Self {
            leaf: 0,
            data: Default::default(),
            meta: Default::default(),
            _value_size: Default::default(),
        }
    }
}

impl<ValueSize, Z> BranchCheckout<ValueSize, Z>
where
    ValueSize: ArrayLength<u8> + PartialDiv<U8> + PartialDiv<U64>,
    Z: Unsigned + Mul<ValueSize> + Mul<MetaSize>,
    Prod<Z, ValueSize>: ArrayLength<u8> + PartialDiv<U8>,
    Prod<Z, MetaSize>: ArrayLength<u8> + PartialDiv<U8>,
{
    /// Try to extract an item from the branch
    pub fn ct_find_and_remove(
        &mut self,
        condition: Choice,
        query: &u64,
        dest_data: &mut A64Bytes<ValueSize>,
        dest_meta: &mut A8Bytes<MetaSize>,
    ) {
        debug_assert!(self.data.len() == self.meta.len());
        for idx in 0..self.data.len() {
            let bucket_data: &mut [A64Bytes<ValueSize>] = self.data[idx].as_mut_aligned_chunks();
            let bucket_meta: &mut [A8Bytes<MetaSize>] = self.meta[idx].as_mut_aligned_chunks();
            debug_assert!(bucket_data.len() == Z::USIZE);
            debug_assert!(bucket_meta.len() == Z::USIZE);

            details::ct_find_and_remove(
                condition,
                query,
                dest_data,
                dest_meta,
                bucket_data,
                bucket_meta,
            );
        }
    }

    /// Try to insert an item into the branch, as low as it can go, consistent
    /// with the invariant.
    pub fn ct_insert(
        &mut self,
        mut condition: Choice,
        src_data: &A64Bytes<ValueSize>,
        src_meta: &mut A8Bytes<MetaSize>,
    ) {
        condition &= !meta_is_vacant(src_meta);
        let lowest_height_legal_index = self.lowest_height_legal_index(*meta_leaf_num(src_meta));
        Self::insert_into_branch_suffix(
            condition,
            src_data,
            src_meta,
            lowest_height_legal_index,
            &mut self.data,
            &mut self.meta,
        );
    }

    /// This is the Path ORAM branch packing procedure, which we implement
    /// obliviously in a naive way.
    pub fn pack(&mut self) {
        debug_assert!(self.leaf != 0);
        debug_assert!(self.data.len() == self.meta.len());
        let data_len = self.data.len();
        for bucket_num in 1..self.data.len() {
            let (lower_data, upper_data) = self.data.split_at_mut(bucket_num);
            let (lower_meta, upper_meta) = self.meta.split_at_mut(bucket_num);

            let bucket_data: &mut [A64Bytes<ValueSize>] = upper_data[0].as_mut_aligned_chunks();
            let bucket_meta: &mut [A8Bytes<MetaSize>] = upper_meta[0].as_mut_aligned_chunks();

            debug_assert!(bucket_data.len() == bucket_meta.len());
            for idx in 0..bucket_data.len() {
                let src_data: &mut A64Bytes<ValueSize> = &mut bucket_data[idx];
                let src_meta: &mut A8Bytes<MetaSize> = &mut bucket_meta[idx];

                // We use the _impl version here because we cannot borrow self
                // while self.data and self.meta are borrowed
                let lowest_height_legal_index = Self::lowest_height_legal_index_impl(
                    *meta_leaf_num(src_meta),
                    self.leaf,
                    data_len,
                );
                Self::insert_into_branch_suffix(
                    1.into(),
                    src_data,
                    src_meta,
                    lowest_height_legal_index,
                    lower_data,
                    lower_meta,
                );
            }
        }
        debug_assert!(self.leaf != 0);
    }

    /// Checkout a branch from storage into ourself
    pub fn checkout(
        &mut self,
        storage: &mut impl ORAMStorage<Prod<Z, ValueSize>, Prod<Z, MetaSize>>,
        leaf: u64,
    ) {
        debug_assert!(self.leaf == 0);
        self.data
            .resize_with(leaf.height() as usize + 1, Default::default);
        self.meta
            .resize_with(leaf.height() as usize + 1, Default::default);
        storage.checkout(leaf, &mut self.data, &mut self.meta);
        self.leaf = leaf;
    }

    /// Checkin our branch to storage and clear our checkout_leaf
    pub fn checkin(
        &mut self,
        storage: &mut impl ORAMStorage<Prod<Z, ValueSize>, Prod<Z, MetaSize>>,
    ) {
        debug_assert!(self.leaf != 0);
        storage.checkin(self.leaf, &mut self.data, &mut self.meta);
        self.leaf = 0;
    }

    /// Given a tree-index value (a node in the tree)
<<<<<<< HEAD
    /// Compute the lowest height (closest to the leaf) legal index of a bucket in this branch into which it can
    /// be placed. This depends on the common ancestor height of tree_index and self.leaf.
=======
    /// Compute the lowest height (closest to the leaf) legal index of a bucket
    /// in this branch into which it can be placed. This depends on the
    /// common ancestor height of tree_index and self.leaf.
>>>>>>> 03472dac
    ///
    /// This is required to give well-defined output even if tree_index is 0.
    /// It is not required to give well-defined output if self.leaf is 0.
    fn lowest_height_legal_index(&self, query: u64) -> usize {
        Self::lowest_height_legal_index_impl(query, self.leaf, self.data.len())
    }

    /// The internal logic of lowest_height_legal_index.
    /// This stand-alone version is needed to get around the borrow checker,
    /// because we cannot call functions that take &self as a parameter
    /// while data or meta are mutably borrowed.
    fn lowest_height_legal_index_impl(mut query: u64, leaf: u64, data_len: usize) -> usize {
        // Set query to point to root (1) if it is currently 0 (none / vacant)
        query.cmov(query.ct_eq(&0), &1);
        debug_assert!(
            leaf != 0,
            "this should not be called when there is not currently a checkout"
        );

        let common_ancestor_height = leaf.common_ancestor_height(&query) as usize;
        debug_assert!(data_len > common_ancestor_height);
        data_len - 1 - common_ancestor_height
    }

    /// Low-level helper function: Insert an item into (a portion of) the branch
    /// - No inspection of the src_meta is performed
    /// - The first free spot in a bucket of index >= insert_after_index is used
    /// - The destination slices need not be the whole branch, they could be a
    ///   prefix
    fn insert_into_branch_suffix(
        condition: Choice,
        src_data: &A64Bytes<ValueSize>,
        src_meta: &mut A8Bytes<MetaSize>,
        insert_after_index: usize,
        dest_data: &mut [A64Bytes<Prod<Z, ValueSize>>],
        dest_meta: &mut [A8Bytes<Prod<Z, MetaSize>>],
    ) {
        debug_assert!(dest_data.len() == dest_meta.len());
        for idx in 0..dest_data.len() {
            details::ct_insert::<ValueSize>(
                condition & !(idx as u64).ct_lt(&(insert_after_index as u64)),
                src_data,
                src_meta,
                dest_data[idx].as_mut_aligned_chunks(),
                dest_meta[idx].as_mut_aligned_chunks(),
            )
        }
    }
}

/// Constant time helper functions
mod details {
    use super::*;

    /// ct_find_and_remove tries to find and remove an item with a particular
    /// block num from a mutable sequence, and store it in dest_data and
    /// dest_meta.
    ///
    /// The condition value that is passed must be true or no move will actually
    /// happen. When the operation succeeds in finding an item, dest_meta
    /// will not be vacant and will have the desired block_num, and that
    /// item will be set vacant in the mutable sequence.
    ///
    /// Semantics: If dest is vacant, and condition is true,
    ///            scan across src and find the first non-vacant item with
    ///            desired block_num then cmov that to dest.
    ///            Also set source to vacant.
    ///
    /// The whole operation must be constant time.
    pub fn ct_find_and_remove<ValueSize: ArrayLength<u8>>(
        mut condition: Choice,
        query: &u64,
        dest_data: &mut A64Bytes<ValueSize>,
        dest_meta: &mut A8Bytes<MetaSize>,
        src_data: &mut [A64Bytes<ValueSize>],
        src_meta: &mut [A8Bytes<MetaSize>],
    ) {
        debug_assert!(src_data.len() == src_meta.len());
        for idx in 0..src_meta.len() {
            // XXX: Must be constant time and not optimized, may need a better barrier here
            // Maybe just use subtle::Choice
            let test = condition
                & (query.ct_eq(meta_block_num(&src_meta[idx])))
                & !meta_is_vacant(&src_meta[idx]);
            dest_meta.cmov(test, &src_meta[idx]);
            dest_data.cmov(test, &src_data[idx]);
            // Zero out the src[meta] if we moved it
            meta_set_vacant(test, &mut src_meta[idx]);
            condition &= !test;
        }
    }

    /// ct_insert tries to insert an item into a mutable sequence
    ///
    /// It takes the source data and source metadata, (the item being inserted),
    /// and slices corresponding to the destination data and metadata.
    /// It also takes a boolean "condition", if the condition is false,
    /// then all the memory accesses will be done but no side-effects will
    /// occur.
    ///
    /// Semantics: If source is not vacant, and condition is true,
    ///            scan across destination and find the first vacant slot,
    ///            then cmov the source to the slot.
    ///            Also set source to vacant.
    ///
    /// The whole operation must be constant time.
    pub fn ct_insert<ValueSize: ArrayLength<u8>>(
        mut condition: Choice,
        src_data: &A64Bytes<ValueSize>,
        src_meta: &mut A8Bytes<MetaSize>,
        dest_data: &mut [A64Bytes<ValueSize>],
        dest_meta: &mut [A8Bytes<MetaSize>],
    ) {
        debug_assert!(dest_data.len() == dest_meta.len());
        condition &= !meta_is_vacant(src_meta);
        for idx in 0..dest_meta.len() {
            // XXX: Must be constant time and not optimized, may need a better barrier here
            // Maybe just use subtle::Choice
            let test = condition & meta_is_vacant(&dest_meta[idx]);
            dest_meta[idx].cmov(test, src_meta);
            dest_data[idx].cmov(test, src_data);
            meta_set_vacant(test, src_meta);
            condition &= !test;
        }
    }
}<|MERGE_RESOLUTION|>--- conflicted
+++ resolved
@@ -399,14 +399,9 @@
     }
 
     /// Given a tree-index value (a node in the tree)
-<<<<<<< HEAD
-    /// Compute the lowest height (closest to the leaf) legal index of a bucket in this branch into which it can
-    /// be placed. This depends on the common ancestor height of tree_index and self.leaf.
-=======
     /// Compute the lowest height (closest to the leaf) legal index of a bucket
     /// in this branch into which it can be placed. This depends on the
     /// common ancestor height of tree_index and self.leaf.
->>>>>>> 03472dac
     ///
     /// This is required to give well-defined output even if tree_index is 0.
     /// It is not required to give well-defined output if self.leaf is 0.
