--- conflicted
+++ resolved
@@ -157,14 +157,9 @@
     // depend on N. Measure the number of times that the stash is above any
     // given size.
     #[test]
-<<<<<<< HEAD
-    fn analysis_path_oram_z4_8192() {
-        const STASH_SIZE: usize = 32;
-=======
     fn analyse_path_oram_z4_8192() {
         const STASH_SIZE: usize = 32;
         const CORRELATION_THRESHOLD: f64 = 0.85;
->>>>>>> ba6de905
         run_with_several_seeds(|rng| {
             let base: u64 = 2;
             let num_prerounds: u64 = base.pow(10);
@@ -201,36 +196,22 @@
             let correlation = rgsl::statistics::correlation(&x_axis, 1, &y_axis, 1, x_axis.len());
             #[cfg(debug_assertions)]
             dbg!(correlation);
-<<<<<<< HEAD
-            assert!(correlation > 0.85);
-=======
             assert!(correlation > CORRELATION_THRESHOLD);
->>>>>>> ba6de905
         });
     }
 
     // Test for stash performance independence for changing N (Oram size) without
     // changing number of calls.
     #[test]
-<<<<<<< HEAD
-    fn analysis_oram_n_independence() {
-=======
     fn analyse_oram_n_independence() {
->>>>>>> ba6de905
         const STASH_SIZE: usize = 32;
         const BASE: u64 = 2;
         const NUM_ROUNDS: u64 = BASE.pow(20);
         const NUM_PREROUNDS: u64 = BASE.pow(10);
-<<<<<<< HEAD
-
-        run_with_one_seed(|rng| {
-            let mut statistics_agregate = BTreeMap::<u32, BTreeMap<usize, usize>>::default();
-=======
         const VARIANCE_THRESHOLD: f64 = 0.15;
 
         run_with_one_seed(|rng| {
             let mut oram_size_to_stash_size_by_count = BTreeMap::<u32, BTreeMap<usize, usize>>::default();
->>>>>>> ba6de905
             let mut maker = rng_maker(rng);
             for oram_power in (10..24).step_by(2) {
                 let mut rng = maker();
@@ -244,40 +225,22 @@
                     &mut oram,
                     &mut rng,
                 );
-<<<<<<< HEAD
-                statistics_agregate.insert(oram_power, stash_stats);
-            }
-            for stash_num in 1..3 {
-                let mut probability_of_stash_size = vec::Vec::new();
-                for stash_stats in &statistics_agregate {
-                    if let Some(stash_count) = stash_stats.1.get(&stash_num) {
-                        #[cfg(debug_assertions)]
-                        dbg!(stash_num, stash_count, stash_stats.0);
-=======
                 oram_size_to_stash_size_by_count.insert(oram_power, stash_stats);
             }
             for stash_num in 1..6 {
                 let mut probability_of_stash_size = vec::Vec::new();
                 for (_oram_power, stash_size_by_count) in &oram_size_to_stash_size_by_count { 
                     if let Some(stash_count) = stash_size_by_count.get(&stash_num) {
->>>>>>> ba6de905
                         let stash_count_probability =
                             (NUM_ROUNDS as f64 / *stash_count as f64).log2();
                         probability_of_stash_size.push(stash_count_probability);
                         #[cfg(debug_assertions)]
-<<<<<<< HEAD
-                        dbg!(stash_num, stash_count_probability, stash_stats.0);
-                    } else {
-                        #[cfg(debug_assertions)]
-                        dbg!(stash_num, stash_stats.0);
-=======
                         dbg!(stash_num, stash_count, _oram_power);
                         #[cfg(debug_assertions)]
                         dbg!(stash_num, stash_count_probability, _oram_power);
                     } else {
                         #[cfg(debug_assertions)]
                         dbg!(stash_num, _oram_power);
->>>>>>> ba6de905
                     }
                 }
                 let data_variance = rgsl::statistics::variance(
@@ -287,11 +250,7 @@
                 );
                 #[cfg(debug_assertions)]
                 dbg!(stash_num, data_variance);
-<<<<<<< HEAD
-                assert!(data_variance < 0.15);
-=======
                 assert!(data_variance < VARIANCE_THRESHOLD);
->>>>>>> ba6de905
             }
         });
     }
