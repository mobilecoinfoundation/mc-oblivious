// Copyright (c) 2018-2021 The MobileCoin Foundation

use aligned_cmov::{
    typenum::{U1024, U4, U4096, U64},
    ArrayLength,
};
use core::marker::PhantomData;
<<<<<<< HEAD
use mc_oblivious_ram::{PathORAM, PathOramDeterministicEvict, PathOramDeterministicEvictCreator};
=======
use mc_oblivious_ram::{
    PathORAM, PathOramDeterministicEvictor, PathOramDeterministicEvictorCreator,
};
>>>>>>> e07b60e1
use mc_oblivious_traits::{
    rng_maker, HeapORAMStorageCreator, ORAMCreator, ORAMStorageCreator, ORAM,
};
use std::panic::{catch_unwind, AssertUnwindSafe};
use test_helper::{CryptoRng, RngCore, RngType, SeedableRng};
extern crate alloc;
extern crate std;
mod insecure_position_map;
use insecure_position_map::InsecurePositionMapCreator;

/// Create an ORAM and drive it until the stash overflows, then return the
/// number of operations. Should be driven by a seeded Rng
///
/// Arguments:
/// * size: Size of ORAM. Must be a power of two.
/// * stash_size: Size of ORAM stash.
/// * rng: Rng to use to construct the ORAM and to drive the random accesses.
/// * limit: The maximum number of accesses to do until we bail out of the loop
///
/// Returns:
/// * Some(n) if we overflowed after the n'th access
/// * None if we hit the limit without overflowing and stopped testing
pub fn measure_stash_overflow<OC, ValueSize, Rng>(
    size: u64,
    stash_size: usize,
    rng: Rng,
    limit: usize,
) -> Option<usize>
where
    ValueSize: ArrayLength<u8>,
    Rng: RngCore + CryptoRng + SeedableRng + 'static,
    OC: ORAMCreator<ValueSize, Rng>,
{
    let mut oram = OC::create(size, stash_size, &mut rng_maker(rng));

    for rep in 0..limit {
        if let Err(_err) = catch_unwind(AssertUnwindSafe(|| oram.access(rep as u64 % size, |_| {})))
        {
            return Some(rep);
        }
    }

    None
}

pub fn main() {
    const SIZES: &[u64] = &[1024, 8192, 16384, 32768];
    const STASH_SIZES: &[usize] = &[4, 6, 8, 10, 12, 14, 16, 17];
    const REPS: usize = 100;
    const LIMIT: usize = 500_000;

    println!("PathORAM4096Z4:");
    for size in SIZES {
        let mut maker = rng_maker(test_helper::get_seeded_rng());
        for stash_size in STASH_SIZES {
            let mut least_overflow: Option<usize> = None;
            for _ in 0..REPS {
                let result = measure_stash_overflow::<
                    InsecurePathORAM4096Z4Creator<HeapORAMStorageCreator>,
                    U1024,
                    RngType,
                >(
                    *size, *stash_size, maker(), least_overflow.unwrap_or(LIMIT)
                );

                if let Some(val) = result {
                    let least = least_overflow.get_or_insert(val);
                    if val < *least {
                        *least = val
                    }
                }
            }

            let desc = match least_overflow {
                Some(num) => format!("= {}", num),
                None => format!(">= {}", LIMIT),
            };

            println!(
                "{{ size = {}, stash = {}, repetitions = {}, least overflow {} }}",
                size, stash_size, REPS, desc
            );
        }
    }
}

/// Creator for PathORAM based on 4096-sized blocks of storage and bucket size
/// (Z) of 4, and the insecure position map implementation.
/// This is used to determine how to calibrate stash size appropriately via
/// stress tests.
pub struct InsecurePathORAM4096Z4Creator<SC: ORAMStorageCreator<U4096, U64>> {
    _sc: PhantomData<fn() -> SC>,
}

impl<SC: ORAMStorageCreator<U4096, U64>> ORAMCreator<U1024, RngType>
    for InsecurePathORAM4096Z4Creator<SC>
{
<<<<<<< HEAD
    type Output = PathORAM<U1024, U4, SC::Output, RngType, PathOramDeterministicEvict>;
=======
    type Output = PathORAM<U1024, U4, SC::Output, RngType, PathOramDeterministicEvictor>;
>>>>>>> e07b60e1

    fn create<M: 'static + FnMut() -> RngType>(
        size: u64,
        stash_size: usize,
        rng_maker: &mut M,
    ) -> Self::Output {
<<<<<<< HEAD
        let evictor_factory = PathOramDeterministicEvictCreator::new(0);
        PathORAM::new::<InsecurePositionMapCreator<RngType>, SC, M, PathOramDeterministicEvictCreator>(
            size,
            stash_size,
            rng_maker,
            evictor_factory,
        )
=======
        let evictor_factory = PathOramDeterministicEvictorCreator::new(0);
        PathORAM::new::<
            InsecurePositionMapCreator<RngType>,
            SC,
            M,
            PathOramDeterministicEvictorCreator,
        >(size, stash_size, rng_maker, evictor_factory)
>>>>>>> e07b60e1
    }
}

#[cfg(test)]
mod tests {
    use super::*;
    use alloc::collections::BTreeMap;
    use core::convert::TryInto;
    use mc_oblivious_traits::{rng_maker, testing, HeapORAMStorageCreator, ORAMCreator};
    use std::vec;
    use test_helper::{run_with_one_seed, run_with_several_seeds};

    // Run the exercise oram tests for 200,000 rounds in 131072 sized z4 oram
    #[test]
    fn exercise_path_oram_z4_131072() {
        run_with_several_seeds(|rng| {
            let mut maker = rng_maker(rng);
            let mut rng = maker();
            let stash_size = 16;
            let mut oram = InsecurePathORAM4096Z4Creator::<HeapORAMStorageCreator>::create(
                131072, stash_size, &mut maker,
            );
            testing::exercise_oram(200_000, &mut oram, &mut rng);
        });
    }

    // Run the exercise oram tests for 400,000 rounds in 262144 sized z4 oram
    #[test]
    fn exercise_path_oram_z4_262144() {
        run_with_several_seeds(|rng| {
            let mut maker = rng_maker(rng);
            let mut rng = maker();
            let stash_size = 16;
            let mut oram = InsecurePathORAM4096Z4Creator::<HeapORAMStorageCreator>::create(
                262144, stash_size, &mut maker,
            );
            testing::exercise_oram(400_000, &mut oram, &mut rng);
        });
    }

    // Run the analysis oram tests similar to CircuitOram section 5. Warm up with
    // 2^10 accesses, then run for 2^20 accesses cycling through all N logical
    // addresses. N=2^10. This choice is arbitrary because stash size should not
    // depend on N. Measure the number of times that the stash is above any
    // given size.
    #[test]
    fn analyse_path_oram_z4_8192() {
        const STASH_SIZE: usize = 32;
        const CORRELATION_THRESHOLD: f64 = 0.85;
        run_with_several_seeds(|rng| {
            let base: u64 = 2;
            let num_prerounds: u64 = base.pow(10);
            let num_rounds: u64 = base.pow(20);
            let mut maker = rng_maker(rng);
            let mut rng = maker();
            let mut oram = InsecurePathORAM4096Z4Creator::<HeapORAMStorageCreator>::create(
                base.pow(10),
                STASH_SIZE,
                &mut maker,
            );
            let stash_stats = testing::measure_oram_stash_size_distribution(
                num_prerounds.try_into().unwrap(),
                num_rounds.try_into().unwrap(),
                &mut oram,
                &mut rng,
            );
            let mut x_axis: vec::Vec<f64> = vec::Vec::new();
            let mut y_axis: vec::Vec<f64> = vec::Vec::new();
            #[cfg(debug_assertions)]
            dbg!(stash_stats.get(&0).unwrap_or(&0));
            for stash_count in 1..STASH_SIZE {
                if let Some(stash_count_probability) = stash_stats.get(&stash_count) {
                    #[cfg(debug_assertions)]
                    dbg!(stash_count, stash_count_probability);
                    y_axis.push((num_rounds as f64 / *stash_count_probability as f64).log2());
                    x_axis.push(stash_count as f64);
                } else {
                    #[cfg(debug_assertions)]
                    dbg!(stash_count);
                }
            }

            let correlation = rgsl::statistics::correlation(&x_axis, 1, &y_axis, 1, x_axis.len());
            #[cfg(debug_assertions)]
            dbg!(correlation);
            assert!(correlation > CORRELATION_THRESHOLD);
        });
    }

    // Test for stash performance independence for changing N (Oram size) without
    // changing number of calls.
    #[test]
    fn analyse_oram_n_independence() {
        const STASH_SIZE: usize = 32;
        const BASE: u64 = 2;
        const NUM_ROUNDS: u64 = BASE.pow(20);
        const NUM_PREROUNDS: u64 = BASE.pow(10);
        const VARIANCE_THRESHOLD: f64 = 0.15;

        run_with_one_seed(|rng| {
            let mut oram_size_to_stash_size_by_count =
                BTreeMap::<u32, BTreeMap<usize, usize>>::default();
            let mut maker = rng_maker(rng);
            for oram_power in (10..24).step_by(2) {
                let mut rng = maker();
                let oram_size = BASE.pow(oram_power);
                let mut oram = InsecurePathORAM4096Z4Creator::<HeapORAMStorageCreator>::create(
                    oram_size, STASH_SIZE, &mut maker,
                );
                let stash_stats = testing::measure_oram_stash_size_distribution(
                    NUM_PREROUNDS.try_into().unwrap(),
                    NUM_ROUNDS.try_into().unwrap(),
                    &mut oram,
                    &mut rng,
                );
                oram_size_to_stash_size_by_count.insert(oram_power, stash_stats);
            }
            for stash_num in 1..6 {
                let mut probability_of_stash_size = vec::Vec::new();
                for (_oram_power, stash_size_by_count) in &oram_size_to_stash_size_by_count {
                    if let Some(stash_count) = stash_size_by_count.get(&stash_num) {
                        let stash_count_probability =
                            (NUM_ROUNDS as f64 / *stash_count as f64).log2();
                        probability_of_stash_size.push(stash_count_probability);
                        #[cfg(debug_assertions)]
                        dbg!(stash_num, stash_count, _oram_power);
                        #[cfg(debug_assertions)]
                        dbg!(stash_num, stash_count_probability, _oram_power);
                    } else {
                        #[cfg(debug_assertions)]
                        dbg!(stash_num, _oram_power);
                    }
                }
                let data_variance = rgsl::statistics::variance(
                    &probability_of_stash_size,
                    1,
                    probability_of_stash_size.len(),
                );
                #[cfg(debug_assertions)]
                dbg!(stash_num, data_variance);
                assert!(data_variance < VARIANCE_THRESHOLD);
            }
        });
    }
}<|MERGE_RESOLUTION|>--- conflicted
+++ resolved
@@ -5,13 +5,9 @@
     ArrayLength,
 };
 use core::marker::PhantomData;
-<<<<<<< HEAD
-use mc_oblivious_ram::{PathORAM, PathOramDeterministicEvict, PathOramDeterministicEvictCreator};
-=======
 use mc_oblivious_ram::{
     PathORAM, PathOramDeterministicEvictor, PathOramDeterministicEvictorCreator,
 };
->>>>>>> e07b60e1
 use mc_oblivious_traits::{
     rng_maker, HeapORAMStorageCreator, ORAMCreator, ORAMStorageCreator, ORAM,
 };
@@ -109,26 +105,13 @@
 impl<SC: ORAMStorageCreator<U4096, U64>> ORAMCreator<U1024, RngType>
     for InsecurePathORAM4096Z4Creator<SC>
 {
-<<<<<<< HEAD
-    type Output = PathORAM<U1024, U4, SC::Output, RngType, PathOramDeterministicEvict>;
-=======
     type Output = PathORAM<U1024, U4, SC::Output, RngType, PathOramDeterministicEvictor>;
->>>>>>> e07b60e1
 
     fn create<M: 'static + FnMut() -> RngType>(
         size: u64,
         stash_size: usize,
         rng_maker: &mut M,
     ) -> Self::Output {
-<<<<<<< HEAD
-        let evictor_factory = PathOramDeterministicEvictCreator::new(0);
-        PathORAM::new::<InsecurePositionMapCreator<RngType>, SC, M, PathOramDeterministicEvictCreator>(
-            size,
-            stash_size,
-            rng_maker,
-            evictor_factory,
-        )
-=======
         let evictor_factory = PathOramDeterministicEvictorCreator::new(0);
         PathORAM::new::<
             InsecurePositionMapCreator<RngType>,
@@ -136,7 +119,6 @@
             M,
             PathOramDeterministicEvictorCreator,
         >(size, stash_size, rng_maker, evictor_factory)
->>>>>>> e07b60e1
     }
 }
 
