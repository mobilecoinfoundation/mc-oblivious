--- conflicted
+++ resolved
@@ -207,7 +207,6 @@
                     dbg!(stash_count);
                 }
             }
-<<<<<<< HEAD
             if x_axis.len() > 5 {
                 let correlation =
                     rgsl::statistics::correlation(&x_axis, 1, &y_axis, 1, x_axis.len());
@@ -215,13 +214,6 @@
                 dbg!(correlation);
                 assert!(correlation > 0.85);
             }
-=======
-
-            let correlation = rgsl::statistics::correlation(&x_axis, 1, &y_axis, 1, x_axis.len());
-            #[cfg(debug_assertions)]
-            dbg!(correlation);
-            assert!(correlation > CORRELATION_THRESHOLD);
->>>>>>> 5c74c242
         });
     }
 
