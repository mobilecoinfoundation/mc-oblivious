--- conflicted
+++ resolved
@@ -198,11 +198,7 @@
     use mc_oblivious_traits::{rng_maker, testing, HeapORAMStorageCreator, ORAMCreator};
     use std::vec;
     use test_helper::{run_with_one_seed, run_with_several_seeds};
-<<<<<<< HEAD
-
-=======
     const NUMBER_OF_BRANCHES_TO_EVICT: usize = 0;
->>>>>>> 0627843e
     // Run the exercise oram tests for 200,000 rounds in 131072 sized z4 oram
     #[test]
     fn exercise_path_oram_z4_131072() {
