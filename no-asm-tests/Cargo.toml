[package]
name = "no-asm-tests"
version = "2.2.0"
description = "A crate in another workspace which sets the no_asm_insecure flag and runs tests that way"
authors = ["MobileCoin"]
edition = "2018"
readme = "README.md"

[workspace]

[dependencies]
aligned-cmov = { path = "../aligned-cmov", features = ["no_asm_insecure"] }
balanced-tree-index = { path = "../balanced-tree-index" }
mc-oblivious-ram = { path = "../mc-oblivious-ram", features = ["no_asm_insecure"] }
<<<<<<< HEAD
=======
mc-oblivious-traits = { path = "../mc-oblivious-traits", features = ["no_asm_insecure"] }
>>>>>>> ed647e94
test-helper = { path = "../test-helper" }

[dev-dependencies]
GSL = "6.0.0"<|MERGE_RESOLUTION|>--- conflicted
+++ resolved
@@ -12,10 +12,7 @@
 aligned-cmov = { path = "../aligned-cmov", features = ["no_asm_insecure"] }
 balanced-tree-index = { path = "../balanced-tree-index" }
 mc-oblivious-ram = { path = "../mc-oblivious-ram", features = ["no_asm_insecure"] }
-<<<<<<< HEAD
-=======
 mc-oblivious-traits = { path = "../mc-oblivious-traits", features = ["no_asm_insecure"] }
->>>>>>> ed647e94
 test-helper = { path = "../test-helper" }
 
 [dev-dependencies]
